import { Router } from "express";
import { Provider } from "nconf";
import * as path from "path";
import * as git from "../../git-storage";
import * as utils from "../../utils";
import * as storage from "../storage";
import { defaultPartials } from "./partials";

const defaultTemplate = "pp.txt";

export function create(
    config: Provider,
    gitManager: git.GitManager,
    mongoManager: utils.MongoManager,
    producer: utils.kafkaProducer.IProducer): Router {
    const router: Router = Router();
    const workerConfig = JSON.stringify(config.get("worker"));

    const documentsCollectionName = config.get("mongo:collectionNames:documents");

    /**
     * Loading of a specific shared text.
     */
    router.get("/:id", (request, response, next) => {

        const versionP = storage.getLatestVersion(gitManager, request.params.id);
        versionP.then(
            (version) => {
                const parsedTemplate = path.parse(request.query.template ? request.query.template : defaultTemplate);
                const template =
                    parsedTemplate.base !== "empty" ? `/public/literature/${parsedTemplate.base}` : undefined;

                response.render(
                    "sharedText",
                    {
                        config: workerConfig,
                        id: request.params.id,
                        loadPartial: false,
                        partials: defaultPartials,
                        template,
                        title: request.params.id,
                        version: JSON.stringify(version),
                    });
            },
            (error) => {
                response.status(400).json(error);
            });
    });

<<<<<<< HEAD
    /**
     * Loads count number of latest commits.
     */
    router.get("/:id/commits", (request, response, next) => {
        const versionsP = storage.getVersions(gitManager, request.params.id, 10);
        versionsP.then(
            (versions) => {
                response.render(
                    "commits",
                    {
                        id: request.params.id,
                        partials: defaultPartials,
                        type: "sharedText",
                        versions: JSON.stringify(versions),
                    });
            },
            (error) => {
                response.status(400).json(error);
            });
    });

    /**
     * Loading of a specific version of shared text.
     */
    router.get("/:id/commit", (request, response, next) => {
        const targetVersionSha = request.query.version;
        const versionP = storage.getVersion(gitManager, targetVersionSha);
        versionP.then(
            (version) => {
                response.render(
                    "sharedText",
                    {
                        config: workerConfig,
                        id: request.params.id,
                        loadPartial: true,
                        partials: defaultPartials,
                        template: undefined,
                        title: request.params.id,
                        version: JSON.stringify(version),
                    });
=======
    router.post("/:id/fork", (request, response, next) => {
        const forkP = storage.createFork(
            producer,
            gitManager,
            mongoManager,
            documentsCollectionName,
            request.params.id);
        forkP.then(
            (fork) => {
                response.redirect(`/sharedText/${fork}`);
>>>>>>> 5184421c
            },
            (error) => {
                response.status(400).json(error);
            });
    });

    return router;
}<|MERGE_RESOLUTION|>--- conflicted
+++ resolved
@@ -47,7 +47,6 @@
             });
     });
 
-<<<<<<< HEAD
     /**
      * Loads count number of latest commits.
      */
@@ -88,7 +87,12 @@
                         title: request.params.id,
                         version: JSON.stringify(version),
                     });
-=======
+            },
+            (error) => {
+                response.status(400).json(error);
+            });
+    });
+
     router.post("/:id/fork", (request, response, next) => {
         const forkP = storage.createFork(
             producer,
@@ -99,7 +103,6 @@
         forkP.then(
             (fork) => {
                 response.redirect(`/sharedText/${fork}`);
->>>>>>> 5184421c
             },
             (error) => {
                 response.status(400).json(error);
