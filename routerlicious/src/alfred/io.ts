--- conflicted
+++ resolved
@@ -61,13 +61,8 @@
 }
 
 // Producer used to publish messages
-<<<<<<< HEAD
 const producer = new utils.kafka.Producer(zookeeperEndpoint, topic);
-const throughput = new utils.ThroughputCounter();
-=======
-const producer = new utils.kafka.Producer(zookeeperEndpoint, kafkaClientId, topic);
 const throughput = new utils.ThroughputCounter(logger.info);
->>>>>>> 4c7639f3
 
 io.on("connection", (socket) => {
     // Map from client IDs on this connection to the object ID for them
