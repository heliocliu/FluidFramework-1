/*!
 * Copyright (c) Microsoft Corporation. All rights reserved.
 * Licensed under the MIT License.
 */

<<<<<<< HEAD
import {
    ICodeLoader,
    IFluidCodeDetails,
    IProxyLoaderFactory,
} from "@microsoft/fluid-container-definitions";
=======
import { IComponent} from "@microsoft/fluid-component-core-interfaces";
import { ICodeLoader, IFluidCodeDetails, IProxyLoaderFactory } from "@microsoft/fluid-container-definitions";
>>>>>>> af2b17c8
import { Container, Loader } from "@microsoft/fluid-container-loader";
import { IDocumentServiceFactory, IUrlResolver } from "@microsoft/fluid-driver-definitions";
import { debug } from "./debug";

/**
 * Helper class for Testhost to load container and components.
 */
export class TestDataStore {
    constructor(
        private readonly codeLoader: ICodeLoader,
        private readonly documentServiceFactory: IDocumentServiceFactory,
        private readonly resolver: IUrlResolver,
    ) { }

    /**
     * Open or create a component instance.
     *
     * @param componentId - Identity of the component.
     * @param chaincodePackage - Identity of the chaincode package to use, if creating the component.
     * @param path - Route to the desired subcomponent (use "" to retrieve the root component).
     * @param services - Services to provided by the caller to the component.
     */
    public async open<T>(
        componentId: string,
        chaincodePackage: IFluidCodeDetails,
        path: string,
        scope?: IComponent,
    ): Promise<T> {
        debug(`TestDataStore.open("${componentId}", "${chaincodePackage.package}")`);

        const resolver = this.resolver;
        const loader = new Loader(
            { resolver },
            this.documentServiceFactory,
            this.codeLoader,
            { blockUpdateMarkers: true },
            scope || {},
            new Map<string, IProxyLoaderFactory>());
        const baseUrl = `https://test.com/tenantId/documentId/${encodeURIComponent(componentId)}`;
        const url = `${baseUrl}${
            // Ensure '/' separator when concatenating 'baseUrl' and 'path'.
            (path && path.charAt(0)) !== "/" ? "/" : ""
            }${path}`;

        debug(`resolving baseUrl = ${baseUrl}`);
        const container = await loader.resolve({ url: baseUrl });
        debug(`resolved baseUrl = ${baseUrl}`);

        let acceptResultOut: (value: T) => void;
        // tslint:disable-next-line:promise-must-complete
        const resultOut = new Promise<T>((accept) => { acceptResultOut = accept; });

        debug(`attaching url = ${url}`);
        container.on("contextChanged", async () => {
            debug(`contextChanged url=${url}`);
            await attach(loader, url, acceptResultOut);
        });
        await attach(loader, url, acceptResultOut);
        debug(`attached url = ${url}`);

        // If this is a new document we will go and instantiate the chaincode. For old documents we assume a legacy
        // package.
        if (!container.existing) {
            debug("initializing chaincode");

            await initializeChaincode(container, chaincodePackage)
                .catch((error) => { console.assert(false, `chaincode error: ${error}`); });
            debug("chaincode initialized");
        }

        // Return the constructed/loaded component.  We retrieve this via queryInterface on the
        // IPlatform created by ChainCode.run().
        return resultOut;
    }
}

async function initializeChaincode(container: Container, pkg: IFluidCodeDetails): Promise<void> {
    if (!pkg) {
        return;
    }

    const quorum = container.getQuorum();

    // Wait for connection so that proposals can be sent
    if (!container.connected) {
        await new Promise<void>((resolve) => container.on("connected", () => { resolve(); }));
    }

    // And then make the proposal if a code proposal has not yet been made
    if (!quorum.has("code")) {
        await quorum.propose("code", pkg);
    }

    debug(`Code is ${quorum.get("code")}`);
}

async function attach<T>(
    loader: Loader,
    url: string,
    resultOut: (out: T) => void,
) {
    debug(`loader.request(url=${url})`);
    const response = await loader.request({ url });

    if (response.status !== 200) {
        debug(`Error: loader.request(url=${url}) -> ${response.status}`);
        return;
    }

    const mimeType = response.mimeType;
    debug(`loader.request(url=${url}) -> ${mimeType}`);
    switch (mimeType) {
        case "fluid/component":
        case "fluid/dataType":
            resultOut(response.value as T);
            break;
        default:
            debug(`Unhandled mimeType ${mimeType}`);
    }
}<|MERGE_RESOLUTION|>--- conflicted
+++ resolved
@@ -3,16 +3,12 @@
  * Licensed under the MIT License.
  */
 
-<<<<<<< HEAD
+import { IComponent } from "@microsoft/fluid-component-core-interfaces";
 import {
     ICodeLoader,
     IFluidCodeDetails,
     IProxyLoaderFactory,
 } from "@microsoft/fluid-container-definitions";
-=======
-import { IComponent} from "@microsoft/fluid-component-core-interfaces";
-import { ICodeLoader, IFluidCodeDetails, IProxyLoaderFactory } from "@microsoft/fluid-container-definitions";
->>>>>>> af2b17c8
 import { Container, Loader } from "@microsoft/fluid-container-loader";
 import { IDocumentServiceFactory, IUrlResolver } from "@microsoft/fluid-driver-definitions";
 import { debug } from "./debug";
