--- conflicted
+++ resolved
@@ -1,10 +1,6 @@
 {
   "name": "@fluid-internal/client-api",
-<<<<<<< HEAD
   "version": "0.17.0",
-=======
-  "version": "0.16.2",
->>>>>>> cf8ed501
   "description": "Fluid client API",
   "repository": "microsoft/FluidFramework",
   "license": "MIT",
@@ -47,7 +43,6 @@
     "temp-directory": "nyc/.nyc_output"
   },
   "dependencies": {
-<<<<<<< HEAD
     "@microsoft/fluid-cell": "^0.17.0",
     "@microsoft/fluid-common-utils": "^0.16.0",
     "@microsoft/fluid-component-core-interfaces": "^0.17.0",
@@ -60,29 +55,10 @@
     "@microsoft/fluid-ink": "^0.17.0",
     "@microsoft/fluid-map": "^0.17.0",
     "@microsoft/fluid-ordered-collection": "^0.17.0",
-    "@microsoft/fluid-protocol-definitions": "^0.1004.1",
+    "@microsoft/fluid-protocol-definitions": "^0.1004.2",
     "@microsoft/fluid-runtime-definitions": "^0.17.0",
     "@microsoft/fluid-sequence": "^0.17.0",
     "@microsoft/fluid-shared-object-base": "^0.17.0",
-=======
-    "@microsoft/fluid-cell": "^0.16.2",
-    "@microsoft/fluid-common-utils": "^0.16.0",
-    "@microsoft/fluid-component-core-interfaces": "^0.16.2",
-    "@microsoft/fluid-component-runtime": "^0.16.2",
-    "@microsoft/fluid-container-definitions": "^0.16.2",
-    "@microsoft/fluid-container-loader": "^0.16.2",
-    "@microsoft/fluid-container-runtime": "^0.16.2",
-    "@microsoft/fluid-driver-definitions": "^0.16.2",
-    "@microsoft/fluid-driver-utils": "^0.16.2",
-    "@microsoft/fluid-ink": "^0.16.2",
-    "@microsoft/fluid-map": "^0.16.2",
-    "@microsoft/fluid-ordered-collection": "^0.16.2",
-    "@microsoft/fluid-protocol-definitions": "^0.1004.2-0",
-    "@microsoft/fluid-register-collection": "^0.16.2",
-    "@microsoft/fluid-runtime-definitions": "^0.16.2",
-    "@microsoft/fluid-sequence": "^0.16.2",
-    "@microsoft/fluid-shared-object-base": "^0.16.2",
->>>>>>> cf8ed501
     "@types/node": "^10.14.6",
     "debug": "^4.1.1",
     "jwt-decode": "^2.2.0"
