--- conflicted
+++ resolved
@@ -33,16 +33,11 @@
         }
     }
 
-<<<<<<< HEAD
-    public async read(path: string): Promise<string> {
-=======
     public contains(path: string){
         return this.flattenedTree[path] !== undefined;
     }
 
-    // eslint-disable-next-line @typescript-eslint/promise-function-async
-    public read(path: string): Promise<string> {
->>>>>>> bee599a5
+    public async read(path: string): Promise<string> {
         const id = this.getIdForPath(path);
 
         return this.extraBlobs?.get(id) ?? this.storage.read(id);
