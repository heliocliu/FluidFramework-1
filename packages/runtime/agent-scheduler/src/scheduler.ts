/*!
 * Copyright (c) Microsoft Corporation. All rights reserved.
 * Licensed under the MIT License.
 */

import assert from "assert";
import { EventEmitter } from "events";
import {
    IComponent,
    IComponentHandle,
    IComponentRouter,
    IComponentRunnable,
    IRequest,
    IResponse,
} from "@fluidframework/component-core-interfaces";
import { ComponentRuntime, ComponentHandle } from "@fluidframework/component-runtime";
import { LoaderHeader } from "@fluidframework/container-definitions";
import { ISharedMap, SharedMap } from "@fluidframework/map";
import { ConsensusRegisterCollection } from "@fluidframework/register-collection";
import { IComponentRuntime } from "@fluidframework/component-runtime-definitions";
import {
    IAgentScheduler,
    IComponentContext,
    IComponentFactory,
    ITask,
    ITaskManager,
    SchedulerType,
} from "@fluidframework/runtime-definitions";
import { ISharedObjectFactory } from "@fluidframework/shared-object-base";
import debug from "debug";
import { v4 as uuid } from "uuid";

// Note: making sure this ID is unique and does not collide with storage provided clientID
const UnattachedClientId = `${uuid()}_unattached`;

class AgentScheduler extends EventEmitter implements IAgentScheduler, IComponent, IComponentRouter {
    public static async load(runtime: IComponentRuntime, context: IComponentContext) {
        let root: ISharedMap;
        let scheduler: ConsensusRegisterCollection<string | null>;
        if (!runtime.existing) {
            root = SharedMap.create(runtime, "root");
            root.bindToContext();
            scheduler = ConsensusRegisterCollection.create(runtime);
            scheduler.bindToContext();
            root.set("scheduler", scheduler.handle);
        } else {
            root = await runtime.getChannel("root") as ISharedMap;
            const handle = await root.wait<IComponentHandle<ConsensusRegisterCollection<string | null>>>("scheduler");
            scheduler = await handle.get();
        }
        const agentScheduler = new AgentScheduler(runtime, context, scheduler);
        agentScheduler.initialize();

        return agentScheduler;
    }

    private readonly innerHandle: IComponentHandle<this>;

    public get handle(): IComponentHandle<this> { return this.innerHandle; }
    public get IComponentHandle() { return this.innerHandle; }
    public get IComponentLoadable() { return this; }

    public get IAgentScheduler() { return this; }
    public get IComponentRouter() { return this; }

    private get clientId(): string {
        if (!this.runtime.IComponentHandleContext.isAttached) {
            return UnattachedClientId;
        }
        const clientId = this.runtime.clientId;
        assert(clientId);
        return clientId;
    }

    public url = "_tasks";

    // Set of tasks registered by this client.
    // Has no relationship with lists below.
    // The only requirement here - a task can be registered by a client only once.
    // Other clients can pick these tasks.
    private readonly registeredTasks = new Set<string>();

    // List of all tasks client is capable of running (essentially expressed desire to run)
    // Client will proactively attempt to pick them up these tasks if they are not assigned to other clients.
    // This is a strict superset of tasks running in the client.
    private readonly locallyRunnableTasks = new Map<string, () => Promise<void>>();

    // Set of registered tasks client is currently running.
    // It's subset of this.locallyRunnableTasks
    private runningTasks = new Set<string>();

    constructor(
        private readonly runtime: IComponentRuntime,
        private readonly context: IComponentContext,
        private readonly scheduler: ConsensusRegisterCollection<string | null>) {
        super();
        this.innerHandle = new ComponentHandle(this, this.url, this.runtime.IComponentHandleContext);
    }

    public async request(request: IRequest): Promise<IResponse> {
        return {
            mimeType: "fluid/component",
            status: 200,
            value: this,
        };
    }

    public async register(...taskUrls: string[]): Promise<void> {
        for (const taskUrl of taskUrls) {
            if (this.registeredTasks.has(taskUrl)) {
                return Promise.reject(`${taskUrl} is already registered`);
            }
        }
        const unregisteredTasks: string[] = [];
        for (const taskUrl of taskUrls) {
            this.registeredTasks.add(taskUrl);
            // Only register for a new task.
            const currentClient = this.getTaskClientId(taskUrl);
            if (currentClient === undefined) {
                unregisteredTasks.push(taskUrl);
            }
        }
        return this.registerCore(unregisteredTasks);
    }

    public async pick(taskId: string, worker: () => Promise<void>): Promise<void> {
        if (this.locallyRunnableTasks.has(taskId)) {
            return Promise.reject(`${taskId} is already attempted`);
        }
        this.locallyRunnableTasks.set(taskId, worker);

        // Note: we are not checking for this.context.deltaManager.clientDetails.capabilities.interactive
        // in isActive(). This check is done by users of this class - containerRuntime.ts (for "leader") and
        // TaskManager. In the future, as new usage shows up, we may need to reconsider that.
        // I'm adding assert here to catch that case and make decision on which way we go - push requirements
        // to consumers to make a choice, or centrally make this call here.
        assert(this.context.deltaManager.clientDetails.capabilities.interactive);

        // Check the current status and express interest if it's a new one (undefined) or currently unpicked (null).
        if (this.isActive()) {
            const currentClient = this.getTaskClientId(taskId);
            if (currentClient === undefined || currentClient === null) {
                debug(`Requesting ${taskId}`);
                await this.writeCore(taskId, this.clientId);
            }
        }
    }

    public async release(...taskUrls: string[]): Promise<void> {
        const active = this.isActive();
        for (const taskUrl of taskUrls) {
            if (!this.locallyRunnableTasks.has(taskUrl)) {
                return Promise.reject(`${taskUrl} was never registered`);
            }
            // Note - the assumption is - we are connected.
            // If not - all tasks should have been dropped already on disconnect / attachment
            assert(active);
            if (this.getTaskClientId(taskUrl) !== this.clientId) {
                return Promise.reject(`${taskUrl} was never picked`);
            }
        }
        return this.releaseCore([...taskUrls]);
    }

    public pickedTasks(): string[] {
        return Array.from(this.runningTasks.values());
    }

    private async registerCore(taskUrls: string[]): Promise<void> {
        if (taskUrls.length > 0) {
            const registersP: Promise<boolean>[] = [];
            for (const taskUrl of taskUrls) {
                debug(`Registering ${taskUrl}`);
                // tslint:disable no-null-keyword
                registersP.push(this.writeCore(taskUrl, null));
            }
            await Promise.all(registersP);

            // The registers should have up to date results now. Check the status.
            for (const taskUrl of taskUrls) {
                const taskStatus = this.getTaskClientId(taskUrl);

                // Task should be either registered (null) or picked up.
                assert(taskStatus !== undefined, `Unsuccessful registration`);

                if (taskStatus === null) {
                    debug(`Registered ${taskUrl}`);
                } else {
                    debug(`${taskStatus} is running ${taskUrl}`);
                }
            }
        }
    }

    private async releaseCore(taskUrls: string[]) {
        if (taskUrls.length > 0) {
            const releasesP: Promise<boolean>[] = [];
            for (const taskUrl of taskUrls) {
                debug(`Releasing ${taskUrl}`);
                // Remove from local map so that it can be picked later.
                this.locallyRunnableTasks.delete(taskUrl);
                releasesP.push(this.writeCore(taskUrl, null));
            }
            await Promise.all(releasesP);
        }
    }

    private async clearTasks(taskUrls: string[]) {
        assert(this.isActive());
        const clearP: Promise<boolean>[] = [];
        for (const taskUrl of taskUrls) {
            debug(`Clearing ${taskUrl}`);
            clearP.push(this.writeCore(taskUrl, null));
        }
        await Promise.all(clearP);
    }

    private getTaskClientId(url: string): string | null | undefined {
        return this.scheduler.read(url);
    }

    private async writeCore(key: string, clientId: string | null): Promise<boolean> {
        return this.scheduler.write(key, clientId);
    }

    private initialize() {
        const quorum = this.runtime.getQuorum();
        // A client left the quorum. Iterate and clear tasks held by that client.
        // Ideally a leader should do this cleanup. But it's complicated when a leader itself leaves.
        // Probably okay for now to have every client try to do this.
        // eslint-disable-next-line @typescript-eslint/no-misused-promises
        quorum.on("removeMember", async (clientId: string) => {
            assert(this.runtime.IComponentHandleContext.isAttached);
            // Cleanup only if connected. If not, cleanup will happen in initializeCore() that runs on connection.
            if (this.isActive()) {
                const leftTasks: string[] = [];
                for (const taskUrl of this.scheduler.keys()) {
                    if (this.getTaskClientId(taskUrl) === clientId) {
                        leftTasks.push(taskUrl);
                    }
                }
                await this.clearTasks(leftTasks);
            }
        });

        // Listeners for new/released tasks. All clients will try to grab at the same time.
        // May be we want a randomized timer (Something like raft) to reduce chattiness?
        // eslint-disable-next-line @typescript-eslint/no-misused-promises
        this.scheduler.on("atomicChanged", async (key: string, currentClient: string | null) => {
            // Check if this client was chosen.
            if (this.isActive() && currentClient === this.clientId) {
                this.onNewTaskAssigned(key);
            } else {
                await this.onTaskReasigned(key, currentClient);
            }
        });

        if (this.isActive()) {
            this.initializeCore();
        }

        this.runtime.on("connected", () => {
            if (this.isActive()) {
                this.initializeCore();
            }
        });

        if (!this.runtime.IComponentHandleContext.isAttached) {
            this.runtime.waitAttached().then(() => {
                this.clearRunningTasks();
            }).catch((error) => {
                this.sendErrorEvent("AgentScheduler_clearRunningTasks", error);
            });
        }

        this.runtime.on("disconnected", () => {
            if (this.runtime.IComponentHandleContext.isAttached) {
                this.clearRunningTasks();
            }
        });
    }

    private onNewTaskAssigned(key: string) {
        assert(!this.runningTasks.has(key), "task is already running");
        this.runningTasks.add(key);
        const worker = this.locallyRunnableTasks.get(key);
        if (worker === undefined) {
            this.sendErrorEvent("AgentScheduler_UnwantedChange", undefined, key);
        }
        else {
            this.emit("picked", key);
            worker().catch((error) => {
                this.sendErrorEvent("AgentScheduler_FailedWork", error, key);
            });
        }
    }

    private async onTaskReasigned(key: string, currentClient: string | null) {
        if (this.runningTasks.has(key)) {
            this.runningTasks.delete(key);
            this.emit("released", key);
        }
        assert(currentClient !== undefined, "client is undefined");
        if (this.isActive()) {
            // attempt to pick up task if we are connected.
            // If not, initializeCore() will do it when connected
            if (currentClient === null) {
                if (this.locallyRunnableTasks.has(key)) {
                    debug(`Requesting ${key}`);
                    await this.writeCore(key, this.clientId);
                }
            }
            // Check if the op came from dropped client
            // This could happen when "old" ops are submitted on reconnection.
            // They carry "old" ref seq number, but if write is not contested, it will get accepted
            else if (this.runtime.getQuorum().getMember(currentClient) === undefined) {
                await this.writeCore(key, null);
            }
        }
    }

    private isActive() {
<<<<<<< HEAD
        // Issue-2720
        // if (!this.runtime.isBoundToContext) {
        //     return true;
        // }
=======
        // Scheduler should be active in detached container.
        if (!this.runtime.isAttached) {
            return true;
        }
>>>>>>> 4b49b44b
        if (!this.runtime.connected) {
            return false;
        }

        // Note: we are not checking for this.context.deltaManager.clientDetails.capabilities.interactive
        // here. This is done by users of this class - containerRuntime.ts (for "leader") and TaskManager.
        // In the future, as new usage shows up, we may need to reconsider that.
        // I'm adding assert in pick() to catch that case and make decision on which way we go - push requirements
        // to consumers to make a choice, or centrally make this call here.

        return this.context.deltaManager.active;
    }

    private initializeCore() {
        // Nobody released the tasks held by last client in previous session.
        // Check to see if this client needs to do this.
        const clearCandidates: string[] = [];
        const tasks: Promise<any>[] = [];

        for (const [taskUrl] of this.locallyRunnableTasks) {
            if (!this.getTaskClientId(taskUrl)) {
                debug(`Requesting ${taskUrl}`);
                tasks.push(this.writeCore(taskUrl, this.clientId));
            }
        }

        for (const taskUrl of this.scheduler.keys()) {
            const currentClient = this.getTaskClientId(taskUrl);
            if (currentClient && this.runtime.getQuorum().getMember(currentClient) === undefined) {
                clearCandidates.push(taskUrl);
            }
        }

        tasks.push(this.clearTasks(clearCandidates));

        Promise.all(tasks).catch((error) => {
            this.sendErrorEvent("AgentScheduler_InitError", error);
        });
    }

    private clearRunningTasks() {
        const tasks = this.runningTasks;
        this.runningTasks = new Set<string>();

        if (this.isActive()) {
            // Clear all tasks with UnattachedClientId (if was unattached) and reapply for tasks with new clientId
            // If we are simply disconnected, then proper cleanup will be done on connection.
            this.initializeCore();
        }

        for (const task of tasks) {
            this.emit("lost", task);
        }
    }

    private sendErrorEvent(eventName: string, error: any, key?: string) {
        this.runtime.logger.sendErrorEvent({ eventName, key }, error);
    }
}

export class TaskManager implements ITaskManager {
    public static async load(runtime: IComponentRuntime, context: IComponentContext): Promise<TaskManager> {
        const agentScheduler = await AgentScheduler.load(runtime, context);
        return new TaskManager(agentScheduler, runtime, context);
    }

    private readonly innerHandle: IComponentHandle<this>;

    public get IAgentScheduler() { return this.scheduler; }
    public get handle(): IComponentHandle<this> { return this.innerHandle; }
    public get IComponentHandle() { return this.innerHandle; }
    public get IComponentLoadable() { return this; }
    public get IComponentRouter() { return this; }
    public get ITaskManager() { return this; }

    public get url() { return this.scheduler.url; }

    private readonly taskMap = new Map<string, IComponentRunnable>();
    constructor(
        private readonly scheduler: IAgentScheduler,
        private readonly runtime: IComponentRuntime,
        private readonly context: IComponentContext) {
        this.innerHandle = new ComponentHandle(this, this.url, this.runtime.IComponentHandleContext);
    }

    public async request(request: IRequest): Promise<IResponse> {
        if (request.url === "" || request.url === "/") {
            return { status: 200, mimeType: "fluid/component", value: this };
        } else if (!request.url.startsWith(this.url)) {
            return { status: 404, mimeType: "text/plain", value: `${request.url} not found` };
        } else {
            const trimmedUrl = request.url.substr(this.url.length);
            const taskUrl = trimmedUrl.length > 0 && trimmedUrl.startsWith("/")
                ? trimmedUrl.substr(1)
                : "";
            if (taskUrl === "" || !this.taskMap.has(taskUrl)) {
                return { status: 404, mimeType: "text/plain", value: `${request.url} not found` };
            } else {
                return { status: 200, mimeType: "fluid/component", value: this.taskMap.get(taskUrl) };
            }
        }
    }

    public register(...tasks: ITask[]): void {
        for (const task of tasks) {
            this.taskMap.set(task.id, task.instance);
        }
    }

    public async pick(componentUrl: string, taskId: string, worker?: boolean): Promise<void> {
        if (!this.context.deltaManager.clientDetails.capabilities.interactive) {
            return Promise.reject("Picking not allowed on secondary copy");
        } else {
            const urlWithSlash = componentUrl.startsWith("/") ? componentUrl : `/${componentUrl}`;
            const fullUrl = `${urlWithSlash}/${this.url}/${taskId}`;
            return this.scheduler.pick(
                fullUrl,
                async () => this.runTask(fullUrl, worker !== undefined ? worker : false));
        }
    }

    private async runTask(url: string, worker: boolean) {
        const request: IRequest = {
            headers: {
                [LoaderHeader.cache]: false,
                [LoaderHeader.clientDetails]: {
                    capabilities: { interactive: false },
                    type: "agent",
                },
                [LoaderHeader.reconnect]: false,
                [LoaderHeader.sequenceNumber]: this.context.deltaManager.lastSequenceNumber,
                [LoaderHeader.executionContext]: worker ? "worker" : undefined,
            },
            url,
        };
        const response = await this.runtime.loader.request(request);
        if (response.status !== 200 || response.mimeType !== "fluid/component") {
            return Promise.reject(`Invalid agent route: ${url}`);
        }

        const rawComponent = response.value as IComponent;
        const agent = rawComponent.IComponentRunnable;
        if (agent === undefined) {
            return Promise.reject("Component does not implement IComponentRunnable");
        }

        return agent.run();
    }
}

export class AgentSchedulerFactory implements IComponentFactory {
    public static readonly type = SchedulerType;
    public readonly type = AgentSchedulerFactory.type;

    public get IComponentFactory() { return this; }

    public instantiateComponent(context: IComponentContext): void {
        const mapFactory = SharedMap.getFactory();
        const consensusRegisterCollectionFactory = ConsensusRegisterCollection.getFactory();
        const dataTypes = new Map<string, ISharedObjectFactory>();
        dataTypes.set(mapFactory.type, mapFactory);
        dataTypes.set(consensusRegisterCollectionFactory.type, consensusRegisterCollectionFactory);

        const runtime = ComponentRuntime.load(
            context,
            dataTypes,
        );

        // Warning: This promise is unhandled in this scope, and can result in unhandled promise rejection error,
        // similar to cases where the no-floating-promise eslint rule applies.
        const taskManagerP = TaskManager.load(runtime, context);
        runtime.registerRequestHandler(async (request: IRequest) => {
            const taskManager = await taskManagerP;
            return taskManager.request(request);
        });
    }
}<|MERGE_RESOLUTION|>--- conflicted
+++ resolved
@@ -320,17 +320,10 @@
     }
 
     private isActive() {
-<<<<<<< HEAD
-        // Issue-2720
-        // if (!this.runtime.isBoundToContext) {
-        //     return true;
-        // }
-=======
         // Scheduler should be active in detached container.
-        if (!this.runtime.isAttached) {
+        if (!this.runtime.IComponentHandleContext.isAttached) {
             return true;
         }
->>>>>>> 4b49b44b
         if (!this.runtime.connected) {
             return false;
         }
