/*!
 * Copyright (c) Microsoft Corporation. All rights reserved.
 * Licensed under the MIT License.
 */

// eslint-disable-next-line import/no-internal-modules
import merge from "lodash/merge";
import { v4 as uuid } from "uuid";
import {
    ITelemetryLogger,
} from "@fluidframework/common-definitions";
import { assert, performance } from "@fluidframework/common-utils";
import {
    IRequest,
    IResponse,
    IFluidRouter,
    IFluidCodeDetails,
    isFluidCodeDetails,
} from "@fluidframework/core-interfaces";
import {
    IAudience,
    IConnectionDetails,
    IContainer,
    IContainerEvents,
    IDeltaManager,
    IRuntimeState,
    ICriticalContainerError,
    ContainerWarning,
    AttachState,
    IThrottlingWarning,
} from "@fluidframework/container-definitions";
import { CreateContainerError, DataCorruptionError } from "@fluidframework/container-utils";
import {
    IDocumentService,
    IDocumentStorageService,
    IFluidResolvedUrl,
    IResolvedUrl,
} from "@fluidframework/driver-definitions";
import {
    BlobCacheStorageService,
    readAndParse,
    OnlineStatus,
    isOnline,
    ensureFluidResolvedUrl,
    combineAppAndProtocolSummary,
    readAndParseFromBlobs,
    buildSnapshotTree,
} from "@fluidframework/driver-utils";
import {
    isSystemMessage,
    ProtocolOpHandler,
    QuorumProxy,
} from "@fluidframework/protocol-base";
import {
    FileMode,
    IClient,
    IClientConfiguration,
    IClientDetails,
    ICommittedProposal,
    IDocumentAttributes,
    IDocumentMessage,
    IProcessMessageResult,
    IQuorum,
    ISequencedClient,
    ISequencedDocumentMessage,
    ISequencedProposal,
    ISignalClient,
    ISignalMessage,
    ISnapshotTree,
    ITree,
    ITreeEntry,
    IVersion,
    MessageType,
    TreeEntry,
    ISummaryTree,
    IPendingProposal,
    SummaryType,
} from "@fluidframework/protocol-definitions";
import {
    ChildLogger,
    EventEmitterWithErrorHandling,
    PerformanceEvent,
    raiseConnectedEvent,
    TelemetryLogger,
    connectedEventName,
    disconnectedEventName,
} from "@fluidframework/telemetry-utils";
import { Audience } from "./audience";
import { ContainerContext } from "./containerContext";
import { debug } from "./debug";
import { IConnectionArgs, DeltaManager, ReconnectMode } from "./deltaManager";
import { DeltaManagerProxy } from "./deltaManagerProxy";
import { Loader, RelativeLoader } from "./loader";
import { pkgVersion } from "./packageVersion";
import { parseUrl, convertProtocolAndAppSummaryToSnapshotTree } from "./utils";

const detachedContainerRefSeqNumber = 0;

const connectEventName = "connect";
const dirtyContainerEvent = "dirty";
const savedContainerEvent = "saved";

interface ILocalSequencedClient extends ISequencedClient {
    shouldHaveLeft?: boolean;
}

export interface IContainerLoadOptions {
    /**
     * Disables the Container from reconnecting if false, allows reconnect otherwise.
     */
    canReconnect?: boolean;
    /**
     * Client details provided in the override will be merged over the default client.
     */
    clientDetailsOverride?: IClientDetails;
    containerUrl: string;
    docId: string;
    resolvedUrl: IFluidResolvedUrl;
    /**
     * Control whether to load from snapshot or ops.  See IParsedUrl for detailed information.
     */
    version?: string | null | undefined;
    /**
     * Loads the Container in paused state if true, unpaused otherwise.
     */
    pause?: boolean;
}

export interface IContainerConfig {
    resolvedUrl?: IResolvedUrl;
    canReconnect?: boolean;
    /**
     * A url for the Container.  Critically, we expect Loader.resolve using this URL to resolve back to this Container
     * for purposes of creating a separate Container instance for the summarizer to use.
     */
    containerUrl?: string;
    /**
     * Client details provided in the override will be merged over the default client.
     */
    clientDetailsOverride?: IClientDetails;
    id?: string;
}

export enum ConnectionState {
    /**
     * The document is no longer connected to the delta server
     */
    Disconnected,

    /**
     * The document has an inbound connection but is still pending for outbound deltas
     */
    Connecting,

    /**
     * The document is fully connected
     */
    Connected,
}

/**
 * Waits until container connects to delta storage and gets up-to-date
 * Useful when resolving URIs and hitting 404, due to container being loaded from (stale) snapshot and not being
 * up to date. Host may chose to wait in such case and retry resolving URI.
 * Warning: Will wait infinitely for connection to establish if there is no connection.
 * May result in deadlock if Container.setAutoReconnect(false) is called and never switched back to auto-reconnect.
 * @returns true: container is up to date, it processed all the ops that were know at the time of first connection
 *          false: storage does not provide indication of how far the client is. Container processed
 *          all the ops known to it, but it maybe still behind.
 */
export async function waitContainerToCatchUp(container: Container) {
    // Make sure we stop waiting if container is closed.
    if (container.closed) {
        throw new Error("Container is closed");
    }

    return new Promise<boolean>((accept, reject) => {
        const deltaManager = container.deltaManager;

        container.on("closed", reject);

        const waitForOps = () => {
            assert(container.connectionState !== ConnectionState.Disconnected);
            const hasCheckpointSequenceNumber = deltaManager.hasCheckpointSequenceNumber;

            const connectionOpSeqNumber = deltaManager.lastKnownSeqNumber;
            if (deltaManager.lastSequenceNumber === connectionOpSeqNumber) {
                accept(hasCheckpointSequenceNumber);
                return;
            }
            const callbackOps = (message) => {
                if (connectionOpSeqNumber <= message.sequenceNumber) {
                    accept(hasCheckpointSequenceNumber);
                    deltaManager.off("op", callbackOps);
                }
            };
            deltaManager.on("op", callbackOps);
        };

        if (container.connectionState !== ConnectionState.Disconnected) {
            waitForOps();
            return;
        }

        const callback = () => {
            deltaManager.off(connectEventName, callback);
            waitForOps();
        };
        deltaManager.on(connectEventName, callback);

        container.resume();
    });
}

export class CollabWindowTracker {
    private updateSequenceNumberTimer: ReturnType<typeof setTimeout> | undefined;

    private static readonly NoopFrequency = 2000;

    constructor(
        private readonly submit: (type: MessageType, contents: any) => void,
        private readonly activeConnection: () => boolean,
    ) {}
    /**
     * Schedules as ack to the server to update the reference sequence number
     */
    public scheduleSequenceNumberUpdate(message: ISequencedDocumentMessage, immediateNoOp: boolean): void {
        // Exit early for inactive (not in quorum or not writers) clients.
        // They don't take part in the minimum sequence number calculation.
        if (!this.activeConnection()) {
            this.stopSequenceNumberUpdate();
            return;
        }

        // While processing a message, an immediate no-op can be requested.
        // i.e. to expedite approve or commit phase of quorum.
        if (immediateNoOp) {
            this.stopSequenceNumberUpdate();
            this.submit(MessageType.NoOp, ""); // This can be anything other than null
            return;
        }

        // We don't acknowledge no-ops to avoid acknowledgement cycles (i.e. ack the MSN
        // update, which updates the MSN, then ack the update, etc...).
        if (message.type === MessageType.NoOp) {
            return;
        }

        // We will queue a message to update our reference sequence number upon receiving a server
        // operation. This allows the server to know our true reference sequence number and be able to
        // correctly update the minimum sequence number (MSN).
        if (this.updateSequenceNumberTimer === undefined) {
            // Clear an update in 2 s
            this.updateSequenceNumberTimer = setTimeout(() => {
                this.updateSequenceNumberTimer = undefined;
                if (this.activeConnection()) {
                    this.submit(MessageType.NoOp, null);
                }
            }, CollabWindowTracker.NoopFrequency);
        }
    }

    public stopSequenceNumberUpdate(): void {
        if (this.updateSequenceNumberTimer !== undefined) {
            clearTimeout(this.updateSequenceNumberTimer);
        }
        this.updateSequenceNumberTimer = undefined;
    }
}

export class Container extends EventEmitterWithErrorHandling<IContainerEvents> implements IContainer {
    public static version = "^0.1.0";

    /**
     * Load an existing container.
     */
    public static async load(
        loader: Loader,
        loadOptions: IContainerLoadOptions,
    ): Promise<Container> {
        const canReconnect = !(loader.services.options.reconnect === false ||
            request.headers?.[LoaderHeader.reconnect] === false);
        const container = new Container(
            loader,
            {
<<<<<<< HEAD
                originalRequest: request,
                id: decodeURI(docId),
                resolvedUrl,
                canReconnect,
=======
                containerUrl: loadOptions.containerUrl,
                clientDetailsOverride: loadOptions.clientDetailsOverride,
                id: loadOptions.docId,
                resolvedUrl: loadOptions.resolvedUrl,
                canReconnect: loadOptions.canReconnect,
>>>>>>> d224f490
            });

        if (request.headers?.[LoaderHeader.reconnect] !== undefined) {
            container.logger.sendErrorEvent({ eventName: "DeprecatedLoaderHeaderReconnect" });
        }

        return PerformanceEvent.timedExecAsync(container.logger, { eventName: "Load" }, async (event) => {
            return new Promise<Container>((res, rej) => {
<<<<<<< HEAD
                const version = parseUrl(resolvedUrl.url)?.version ?? request.headers?.[LoaderHeader.version];
                const pause = loader.services.options.pause === true || request.headers?.[LoaderHeader.pause];

                if (request.headers?.[LoaderHeader.version] !== undefined) {
                    container.logger.sendErrorEvent({ eventName: "DeprecatedLoaderHeaderVersion" });
                }
                if (request.headers?.[LoaderHeader.pause] !== undefined) {
                    container.logger.sendErrorEvent({ eventName: "DeprecatedLoaderHeaderPause" });
                }
=======
                const version = loadOptions.version;
                const pause = loadOptions.pause;
>>>>>>> d224f490

                const onClosed = (err?: ICriticalContainerError) => {
                    // Depending where error happens, we can be attempting to connect to web socket
                    // and continuously retrying (consider offline mode)
                    // Host has no container to close, so it's prudent to do it here
                    const error = err ?? CreateContainerError("Container closed without an error");
                    container.close(error);
                    rej(error);
                };
                container.on("closed", onClosed);

                container.load(version, pause === true)
                    .finally(() => {
                        container.removeListener("closed", onClosed);
                    })
                    .then((props) => {
                        event.end(props);
                        res(container);
                    },
                        (error) => {
                            const err = CreateContainerError(error);
                            onClosed(err);
                        });
            });
        });
    }

    /**
     * Create a new container in a detached state.
     */
    public static async createDetached(
        loader: Loader,
        codeDetails: IFluidCodeDetails,
    ): Promise<Container> {
        const container = new Container(
            loader,
            {});
        await container.createDetached(codeDetails);
        return container;
    }

    /**
     * Create a new container in a detached state that is initialized with a
     * snapshot from a previous detached container.
     */
    public static async rehydrateDetachedFromSnapshot(
        loader: Loader,
        snapshot: ISnapshotTree,
    ): Promise<Container> {
        const container = new Container(
            loader,
            {});
        await container.rehydrateDetachedFromSnapshot(snapshot);
        return container;
    }

    public subLogger: TelemetryLogger;

    // Tells if container can reconnect on losing fist connection
    // If false, container gets closed on loss of connection.
    private readonly _canReconnect: boolean = true;

    private readonly logger: ITelemetryLogger;

    private pendingClientId: string | undefined;
    private loaded = false;
    private _attachState = AttachState.Detached;

    // Active chaincode and associated runtime
    private _storageService: IDocumentStorageService | undefined;
    private get storageService() {
        if (this._storageService === undefined) {
            throw new Error("Attempted to access storageService before it was defined");
        }
        return this._storageService;
    }

    private _clientId: string | undefined;
    private _id: string | undefined;
    private containerUrl: string | undefined;
    private readonly clientDetailsOverride: IClientDetails | undefined;
    private readonly _deltaManager: DeltaManager;
    private _existing: boolean | undefined;
    private service: IDocumentService | undefined;
    private _connectionState = ConnectionState.Disconnected;
    private readonly _audience: Audience;

    private _context: ContainerContext | undefined;
    private get context() {
        if (this._context === undefined) {
            throw new Error("Attempted to access context before it was defined");
        }
        return this._context;
    }
    private _protocolHandler: ProtocolOpHandler | undefined;
    private get protocolHandler() {
        if (this._protocolHandler === undefined) {
            throw new Error("Attempted to access protocolHandler before it was defined");
        }
        return this._protocolHandler;
    }

    private resumedOpProcessingAfterLoad = false;
    private firstConnection = true;
    private manualReconnectInProgress = false;
    private readonly connectionTransitionTimes: number[] = [];
    private messageCountAfterDisconnection: number = 0;
    private _loadedFromVersion: IVersion | undefined;
    private _resolvedUrl: IResolvedUrl | undefined;
    private cachedAttachSummary: ISummaryTree | undefined;
    private attachInProgress = false;
    private _dirtyContainer = false;

    private lastVisible: number | undefined;

    private _closed = false;

    private readonly collabWindowTracker = new CollabWindowTracker(
        (type, contents) => this._deltaManager.submit(type, contents),
        () => this.activeConnection(),
    );

    public get IFluidRouter(): IFluidRouter { return this; }

    public get resolvedUrl(): IResolvedUrl | undefined {
        return this._resolvedUrl;
    }

    public get loadedFromVersion(): IVersion | undefined {
        return this._loadedFromVersion;
    }

    /**
     * {@inheritDoc DeltaManager.readonly}
     * @deprecated - use readOnlyInfo
     */
    public get readonly() {
        return this._deltaManager.readonly;
    }

    /**
     * {@inheritDoc DeltaManager.readonlyPermissions}
     * @deprecated - use readOnlyInfo
     */
    public get readonlyPermissions() {
        return this._deltaManager.readonlyPermissions;
    }

    /**
     * {@inheritDoc DeltaManager.readOnlyInfo}
     */
    public get readOnlyInfo() {
        return this._deltaManager.readOnlyInfo;
    }

    /**
     * {@inheritDoc DeltaManager.forceReadonly}
     */
    public forceReadonly(readonly: boolean) {
        this._deltaManager.forceReadonly(readonly);
    }

    public get closed(): boolean {
        return this._closed;
    }

    public get id(): string {
        return this._id ?? "";
    }

    public get deltaManager(): IDeltaManager<ISequencedDocumentMessage, IDocumentMessage> {
        return this._deltaManager;
    }

    public get connectionState(): ConnectionState {
        return this._connectionState;
    }

    public get connected(): boolean {
        return this.connectionState === ConnectionState.Connected;
    }

    /**
     * Service configuration details. If running in offline mode will be undefined otherwise will contain service
     * configuration details returned as part of the initial connection.
     */
    public get serviceConfiguration(): IClientConfiguration | undefined {
        return this._deltaManager.serviceConfiguration;
    }

    /**
     * The server provided id of the client.
     * Set once this.connected is true, otherwise undefined
     */
    public get clientId(): string | undefined {
        return this._clientId;
    }

    /**
     * The server provided claims of the client.
     * Set once this.connected is true, otherwise undefined
     */
    public get scopes(): string[] | undefined {
        return this._deltaManager.scopes;
    }

    public get clientDetails(): IClientDetails {
        return this._deltaManager.clientDetails;
    }

    /**
     * @deprecated use codeDetails
     */
    public get chaincodePackage(): IFluidCodeDetails | undefined {
        return this.codeDetails;
    }

    public get codeDetails(): IFluidCodeDetails | undefined {
        return this._context?.codeDetails ?? this.getCodeDetailsFromQuorum();
    }

    /**
     * Flag indicating whether the document already existed at the time of load
     */
    public get existing(): boolean | undefined {
        return this._existing;
    }

    /**
     * Retrieves the audience associated with the document
     */
    public get audience(): IAudience {
        return this._audience;
    }

    /**
     * Returns true if container is dirty.
     * Which means data loss if container is closed at that same moment
     * Most likely that happens when there is no network connection to ordering service
     */
    public get isDirty() {
        return this._dirtyContainer;
    }

    private get serviceFactory() {return this.loader.services.documentServiceFactory;}
    private get urlResolver() {return this.loader.services.urlResolver;}
    public get options() { return this.loader.services.options;}
    private get scope() { return this.loader.services.scope;}
    private get codeLoader() { return this.loader.services.codeLoader;}
    constructor(
        private readonly loader: Loader,
        config: IContainerConfig,
    ) {
        super();
        this._audience = new Audience();

        // Initialize from config
        this.containerUrl = config.containerUrl;
        this.clientDetailsOverride = config.clientDetailsOverride;
        this._id = config.id;
        this._resolvedUrl = config.resolvedUrl;
        if (config.canReconnect !== undefined) {
            this._canReconnect = config.canReconnect;
        }

        // Create logger for data stores to use
        const type = this.client.details.type;
        const interactive = this.client.details.capabilities.interactive;
        const clientType =
            `${interactive ? "interactive" : "noninteractive"}${type !== undefined && type !== "" ? `/${type}` : ""}`;
        // Need to use the property getter for docId because for detached flow we don't have the docId initially.
        // We assign the id later so property getter is used.
        this.subLogger = ChildLogger.create(
            loader.services.subLogger,
            undefined,
            {
                clientType, // Differentiating summarizer container from main container
                loaderVersion: pkgVersion,
                containerId: uuid(),
            },
            {
                docId: () => this.id,
                containerAttachState: () => this._attachState,
                containerLoaded: () => this.loaded,
            });

        // Prefix all events in this file with container-loader
        this.logger = ChildLogger.create(this.subLogger, "Container");

        this._deltaManager = this.createDeltaManager();

        // keep track of last time page was visible for telemetry
        if (typeof document === "object" && document !== null) {
            this.lastVisible = document.hidden ? performance.now() : undefined;
            document.addEventListener("visibilitychange", () => {
                if (document.hidden) {
                    this.lastVisible = performance.now();
                } else {
                    // settimeout so this will hopefully fire after disconnect event if being hidden caused it
                    setTimeout(() => this.lastVisible = undefined, 0);
                }
            });
        }

        // We observed that most users of platform do not check Container.connected event on load, causing bugs.
        // As such, we are raising events when new listener pops up.
        // Note that we can raise both "disconnected" & "connect" events at the same time,
        // if we are in connecting stage.
        this.on("newListener", (event: string, listener: (...args: any[]) => void) => {
            // Fire events on the end of JS turn, giving a chance for caller to be in consistent state.
            Promise.resolve().then(() => {
                switch (event) {
                    case dirtyContainerEvent:
                        if (this._dirtyContainer) {
                            listener(this._dirtyContainer);
                        }
                        break;
                    case savedContainerEvent:
                        if (!this._dirtyContainer) {
                            listener(this._dirtyContainer);
                        }
                        break;
                    case connectedEventName:
                         if (this.connected) {
                            listener(event, this.clientId);
                         }
                         break;
                    case disconnectedEventName:
                        if (!this.connected) {
                            listener(event);
                        }
                        break;
                    case connectEventName:
                        if (this._connectionState !== ConnectionState.Disconnected) {
                            listener(event);
                        }
                        break;
                    default:
                }
            }).catch((error) =>  {
                this.logger.sendErrorEvent({ eventName: "RaiseConnectedEventError" }, error);
            });
        });
    }

    /**
     * Retrieves the quorum associated with the document
     */
    public getQuorum(): IQuorum {
        return this.protocolHandler.quorum;
    }

    public close(error?: ICriticalContainerError) {
        if (this._closed) {
            return;
        }
        this._closed = true;

        this.collabWindowTracker.stopSequenceNumberUpdate();
        this._deltaManager.close(error);

        this._protocolHandler?.close();

        this._context?.dispose(error !== undefined ? new Error(error.message) : undefined);

        assert(this.connectionState === ConnectionState.Disconnected, "disconnect event was not raised!");

        if (error !== undefined) {
            // Log current sequence number - useful if we have access to a file to understand better
            // what op caused trouble (if it's related to op processing).
            // Runtime may provide sequence number as part of error object - this may not match DeltaManager
            // knowledge as old ops are processed when data stores / DDS are re-hydrated when delay-loaded
            this.logger.sendErrorEvent(
                {
                    eventName: "ContainerClose",
                    sequenceNumber: error.sequenceNumber ?? this._deltaManager.lastSequenceNumber,
                },
                error,
            );
        } else {
            assert(this.loaded);
            this.logger.sendTelemetryEvent({ eventName: "ContainerClose" });
        }

        this.emit("closed", error);

        this.removeAllListeners();
    }

    public get attachState(): AttachState {
        return this._attachState;
    }

    public serialize(): string {
        assert(this.attachState === AttachState.Detached, "Should only be called in detached container");

        const appSummary: ISummaryTree = this.context.createSummary();
        const protocolSummary = this.captureProtocolSummary();
        const snapshotTree = convertProtocolAndAppSummaryToSnapshotTree(protocolSummary, appSummary);
        return JSON.stringify(snapshotTree);
    }

    public async attach(request: IRequest): Promise<void> {
        assert(this.loaded, "not loaded");
        assert(!this.closed, "closed");

        // If container is already attached or attach is in progress, return.
        if (this._attachState === AttachState.Attached || this.attachInProgress) {
            return;
        }

        this.attachInProgress = true;
        try {
            assert(this.deltaManager.inbound.length === 0, "Inbound queue should be empty when attaching");
            // Only take a summary if the container is in detached state, otherwise we could have local changes.
            // In failed attach call, we would already have a summary cached.
            if (this._attachState === AttachState.Detached) {
                // Get the document state post attach - possibly can just call attach but we need to change the
                // semantics around what the attach means as far as async code goes.
                const appSummary: ISummaryTree = this.context.createSummary();
                if (this.protocolHandler === undefined) {
                    throw new Error("Protocol Handler is undefined");
                }
                const protocolSummary = this.captureProtocolSummary();
                this.cachedAttachSummary = combineAppAndProtocolSummary(appSummary, protocolSummary);

                // Set the state as attaching as we are starting the process of attaching container.
                // This should be fired after taking the summary because it is the place where we are
                // starting to attach the container to storage.
                // Also, this should only be fired in detached container.
                this._attachState = AttachState.Attaching;
                this.emit("attaching");
            }
            assert(!!this.cachedAttachSummary,
                "Summary should be there either by this attach call or previous attach call!!");

            const createNewResolvedUrl = await this.urlResolver.resolve(request);
            ensureFluidResolvedUrl(createNewResolvedUrl);
            // Actually go and create the resolved document
            if (this.service === undefined) {
                this.service = await this.serviceFactory.createContainer(
                    this.cachedAttachSummary,
                    createNewResolvedUrl,
                    this.subLogger,
                );
            }
            const resolvedUrl = this.service.resolvedUrl;
            ensureFluidResolvedUrl(resolvedUrl);
            this._resolvedUrl = resolvedUrl;
            const url = await this.urlResolver.getAbsoluteUrl(
                resolvedUrl,
                "",
                this._context?.codeDetails,
            );
            assert(url !== undefined, "Container url undefined");
            this.containerUrl = url;
            const parsedUrl = parseUrl(resolvedUrl.url);
            if (parsedUrl === undefined) {
                throw new Error("Unable to parse Url");
            }

            const [, docId] = parsedUrl.id.split("/");
            this._id = decodeURI(docId);

            if (this._storageService === undefined) {
                this._storageService = await this.getDocumentStorageService();
            }

            // This we can probably just pass the storage service to the blob manager - although ideally
            // there just isn't a blob manager
            this._attachState = AttachState.Attached;
            this.emit("attached");
            this.cachedAttachSummary = undefined;

            // Propagate current connection state through the system.
            this.propagateConnectionState();
            if (!this.closed) {
                this.resumeInternal({ fetchOpsFromStorage: false, reason: "createDetached" });
            }
        } finally {
            this.attachInProgress = false;
        }
    }

    public async request(path: IRequest): Promise<IResponse> {
        return PerformanceEvent.timedExecAsync(this.logger, { eventName: "Request" }, async () => {
            return this.context.request(path);
        });
    }

    public async snapshot(tagMessage: string, fullTree: boolean = false): Promise<void> {
        // Only snapshot once a code quorum has been established
        if (!this.protocolHandler.quorum.has("code") && !this.protocolHandler.quorum.has("code2")) {
            this.logger.sendTelemetryEvent({ eventName: "SkipSnapshot" });
            return;
        }

        // Stop inbound message processing while we complete the snapshot
        try {
            await this.deltaManager.inbound.pause();
            await this.snapshotCore(tagMessage, fullTree);
        } catch (ex) {
            this.logger.logException({ eventName: "SnapshotExceptionError" }, ex);
            throw ex;
        } finally {
            this.deltaManager.inbound.resume();
        }
    }

    public setAutoReconnect(reconnect: boolean) {
        if (reconnect && this.closed) {
            throw new Error("Attempting to setAutoReconnect() a closed DeltaManager");
        }

        this._deltaManager.setAutomaticReconnect(reconnect);

        this.logger.sendTelemetryEvent({
            eventName: reconnect ? "AutoReconnectEnabled" : "AutoReconnectDisabled",
            connectionMode: this._deltaManager.connectionMode,
            connectionState: ConnectionState[this.connectionState],
        });

        // If container state is not attached and resumed, then don't connect to delta stream. Also don't set the
        // manual reconnection flag to true as we haven't made the initial connection yet.
        if (reconnect && this._attachState === AttachState.Attached && this.resumedOpProcessingAfterLoad) {
            if (this._connectionState === ConnectionState.Disconnected) {
                // Only track this as a manual reconnection if we are truly the ones kicking it off.
                this.manualReconnectInProgress = true;
            }

            // Ensure connection to web socket
            this.connectToDeltaStream({ reason: "autoReconnect" }).catch((error) => {
                // All errors are reported through events ("error" / "disconnected") and telemetry in DeltaManager
                // So there shouldn't be a need to record error here.
                // But we have number of cases where reconnects do not happen, and no errors are recorded, so
                // adding this log point for easier diagnostics
                this.logger.sendTelemetryEvent({ eventName: "setAutoReconnectError" }, error);
            });
        }
    }

    public resume() {
        if (!this.closed) {
            this.resumeInternal();
        }
    }

    protected resumeInternal(args: IConnectionArgs = {}) {
        assert(!this.closed, "Attempting to setAutoReconnect() a closed DeltaManager");

        // Resume processing ops
        if (!this.resumedOpProcessingAfterLoad) {
            this.resumedOpProcessingAfterLoad = true;
            this._deltaManager.inbound.resume();
            this._deltaManager.outbound.resume();
            this._deltaManager.inboundSignal.resume();
        }

        // Ensure connection to web socket
        // All errors are reported through events ("error" / "disconnected") and telemetry in DeltaManager
        this.connectToDeltaStream(args).catch(() => { });
    }

    public get storage(): IDocumentStorageService | undefined {
        return this._storageService;
    }

    /**
     * Raise non-critical error to host. Calling this API will not close container.
     * For critical errors, please call Container.close(error).
     * @param error - an error to raise
     */
    public raiseContainerWarning(warning: ContainerWarning) {
        // Some "warning" events come from outside the container and are logged
        // elsewhere (e.g. summarizing container). We shouldn't log these here.
        if (warning.logged !== true) {
            this.logContainerError(warning);
        }
        this.emit("warning", warning);
    }

    public async reloadContext(): Promise<void> {
        return this.reloadContextCore().catch((error) => {
            this.close(CreateContainerError(error));
            throw error;
        });
    }

    public hasNullRuntime() {
        return this.context.hasNullRuntime();
    }

    public async getAbsoluteUrl(relativeUrl: string): Promise<string | undefined> {
        if (this.resolvedUrl === undefined) {
            return undefined;
        }

        return this.urlResolver.getAbsoluteUrl(
            this.resolvedUrl,
            relativeUrl,
            this._context?.codeDetails);
    }

    public async proposeCodeDetails(codeDetails: IFluidCodeDetails) {
        if (!isFluidCodeDetails(codeDetails)) {
            throw new Error("Provided codeDetails are not IFluidCodeDetails");
        }

        if (this.codeLoader.IFluidCodeDetailsComparer) {
            const comparision = await this.codeLoader.IFluidCodeDetailsComparer.compare(
                codeDetails,
                this.getCodeDetailsFromQuorum());
            if (comparision !== undefined && comparision <= 0) {
                throw new Error("Proposed code details should be greater than the current");
            }
        }

        return this.getQuorum().propose("code", codeDetails)
            .then(()=>true)
            .catch(()=>false);
    }

    private async reloadContextCore(): Promise<void> {
        const codeDetails = this.getCodeDetailsFromQuorum();

        await Promise.all([
            this.deltaManager.inbound.pause(),
            this.deltaManager.inboundSignal.pause()]);

        if ((await this.context.satisfies(codeDetails) === true) && !this.hasNullRuntime()) {
            this.deltaManager.inbound.resume();
            this.deltaManager.inboundSignal.resume();
            return;
        }

        // By default, close the container and let the host reload.
        // If hotSwapContext is true in the loader options, then try
        // to reload the context without closing the container.
        type ReloadState = { hotSwap: true; prevState: IRuntimeState } | { hotSwap: false };
        let state: ReloadState = { hotSwap: false };
        if (this.options.hotSwapContext === true) {
            const prevState = await this.context.snapshotRuntimeState();
            state = { hotSwap: true, prevState };
        }
        this.context.dispose(new Error("ContextDisposedForReload"));

        // We always hot-swap, but we don't fire the contextDisposed event
        // if we are transitioning from a null runtime to a real runtime
        // with detached container we no longer need the null runtime, but for legacy
        // reasons need to keep it around (old documents without summary before code proposal).
        // client's shouldn't need to care about this transition, as it is a implementation detail.
        // if we didn't do this check, the clients would need to do it themselves,
        // which would futher spread the usage of the hasNullRuntime property
        // making it harder to deprecate.
        if (this.hasNullRuntime()) {
            if (!state.hotSwap) {
                state = { hotSwap: true, prevState: {} };
            }
        } else {
            this.emit("contextDisposed", codeDetails, this.context?.codeDetails);
        }

        if (this.closed) {
            return;
        }
        if (!state.hotSwap) {
            this.close();
            return;
        }
        let snapshot: ISnapshotTree | undefined;
        const blobs = new Map();
        if (state.prevState.snapshot !== undefined) {
            snapshot = buildSnapshotTree(state.prevState.snapshot.entries, blobs);

            /**
             * Should be removed / updated after issue #2914 is fixed.
             * There are currently two scenarios where this is called:
             * 1. When a new code proposal is accepted - This should be set to true before `this.loadContext` is
             * called which creates and loads the ContainerRuntime. This is because for "read" mode clients this
             * flag is false which causes ContainerRuntime to create the internal components again.
             * 2. When the first client connects in "write" mode - This happens when a client does not create the
             * Container in detached mode. In this case, when the code proposal is accepted, we come here and we
             * need to create the internal data stores in ContainerRuntime.
             * Once we move to using detached container everywhere, this can move outside this block.
             */
            this._existing = true;
        }

        if (blobs.size > 0) {
            const blobSize = this.storageService.policies?.minBlobSize;
            this._storageService =
                new BlobCacheStorageService(this.storageService, blobs);
            // ensure we did not lose that policy in the process of wrapping
            assert(blobSize === this._storageService.policies?.minBlobSize, "blob size policy");
        }
        const attributes: IDocumentAttributes = {
            branch: this.id,
            minimumSequenceNumber: this._deltaManager.minimumSequenceNumber,
            sequenceNumber: this._deltaManager.lastSequenceNumber,
            term: this._deltaManager.referenceTerm,
        };

        await this.loadContext(codeDetails, attributes, snapshot, state.prevState);

        this.deltaManager.inbound.resume();
        this.deltaManager.inboundSignal.resume();
    }

    private async snapshotCore(tagMessage: string, fullTree: boolean = false) {
        // Snapshots base document state and currently running context
        const root = this.snapshotBase();
        const dataStoreEntries = await this.context.snapshot(tagMessage, fullTree);

        // And then combine
        if (dataStoreEntries !== null) {
            root.entries.push(...dataStoreEntries.entries);
        }

        // Generate base snapshot message
        const deltaDetails =
            `${this._deltaManager.lastSequenceNumber}:${this._deltaManager.minimumSequenceNumber}`;
        const message = `Commit @${deltaDetails} ${tagMessage}`;

        // Pull in the prior version and snapshot tree to store against
        const lastVersion = await this.getVersion(this.id);

        const parents = lastVersion !== undefined ? [lastVersion.id] : [];

        // Write the full snapshot
        return this.storageService.write(root, parents, message, "");
    }

    private snapshotBase(): ITree {
        const entries: ITreeEntry[] = [];

        const quorumSnapshot = this.protocolHandler.quorum.snapshot();
        entries.push({
            mode: FileMode.File,
            path: "quorumMembers",
            type: TreeEntry.Blob,
            value: {
                contents: JSON.stringify(quorumSnapshot.members),
                encoding: "utf-8",
            },
        });
        entries.push({
            mode: FileMode.File,
            path: "quorumProposals",
            type: TreeEntry.Blob,
            value: {
                contents: JSON.stringify(quorumSnapshot.proposals),
                encoding: "utf-8",
            },
        });
        entries.push({
            mode: FileMode.File,
            path: "quorumValues",
            type: TreeEntry.Blob,
            value: {
                contents: JSON.stringify(quorumSnapshot.values),
                encoding: "utf-8",
            },
        });

        // Save attributes for the document
        const documentAttributes = {
            branch: this.id,
            minimumSequenceNumber: this._deltaManager.minimumSequenceNumber,
            sequenceNumber: this._deltaManager.lastSequenceNumber,
            term: this._deltaManager.referenceTerm,
        };
        entries.push({
            mode: FileMode.File,
            path: ".attributes",
            type: TreeEntry.Blob,
            value: {
                contents: JSON.stringify(documentAttributes),
                encoding: "utf-8",
            },
        });

        // Output the tree
        const root: ITree = {
            entries,
        };

        return root;
    }

    private async getVersion(version: string): Promise<IVersion | undefined> {
        const versions = await this.storageService.getVersions(version, 1);
        return versions[0];
    }

    private recordConnectStartTime() {
        if (this.connectionTransitionTimes[ConnectionState.Disconnected] === undefined) {
            this.connectionTransitionTimes[ConnectionState.Disconnected] = performance.now();
        }
    }

    private async connectToDeltaStream(args: IConnectionArgs = {}) {
        this.recordConnectStartTime();

        // All agents need "write" access, including summarizer.
        if (!this._canReconnect || !this.client.details.capabilities.interactive) {
            args.mode = "write";
        }

        return this._deltaManager.connect(args);
    }

    /**
     * Load container.
     *
     * @param specifiedVersion - one of the following
     *   - null: use ops, no snapshots
     *   - undefined - fetch latest snapshot
     *   - otherwise, version sha to load snapshot
     * @param pause - start the container in a paused state
     */
    private async load(specifiedVersion: string | null | undefined, pause: boolean) {
        if (this._resolvedUrl === undefined) {
            throw new Error("Attempting to load without a resolved url");
        }
        this.service = await this.serviceFactory.createDocumentService(this._resolvedUrl, this.subLogger);

        let startConnectionP: Promise<IConnectionDetails> | undefined;

        // Ideally we always connect as "read" by default.
        // Currently that works with SPO & r11s, because we get "write" connection when connecting to non-existing file.
        // We should not rely on it by (one of them will address the issue, but we need to address both)
        // 1) switching create new flow to one where we create file by posting snapshot
        // 2) Fixing quorum workflows (have retry logic)
        // That all said, "read" does not work with memorylicious workflows (that opens two simultaneous
        // connections to same file) in two ways:
        // A) creation flow breaks (as one of the clients "sees" file as existing, and hits #2 above)
        // B) Once file is created, transition from view-only connection to write does not work - some bugs to be fixed.
        const connectionArgs: IConnectionArgs = { mode: "write" };

        // Start websocket connection as soon as possible. Note that there is no op handler attached yet, but the
        // DeltaManager is resilient to this and will wait to start processing ops until after it is attached.
        if (!pause) {
            startConnectionP = this.connectToDeltaStream(connectionArgs);
            startConnectionP.catch((error) => { });
        }

        this._storageService = await this.getDocumentStorageService();
        this._attachState = AttachState.Attached;

        // Fetch specified snapshot, but intentionally do not load from snapshot if specifiedVersion is null
        const { snapshot, versionId } = await this.fetchSnapshotTree(specifiedVersion);

        const attributes = await this.getDocumentAttributes(this.storageService, snapshot);

        // Attach op handlers to start processing ops
        this.attachDeltaManagerOpHandler(attributes);

        // ...load in the existing quorum
        // Initialize the protocol handler
        const protocolHandlerP =
            this.loadAndInitializeProtocolState(attributes, this.storageService, snapshot);

        let loadDetailsP: Promise<void>;

        // Initialize document details - if loading a snapshot use that - otherwise we need to wait on
        // the initial details
        if (snapshot !== undefined) {
            this._existing = true;
            loadDetailsP = Promise.resolve();
        } else {
            if (startConnectionP === undefined) {
                startConnectionP = this.connectToDeltaStream(connectionArgs);
            }
            // Intentionally don't .catch on this promise - we'll let any error throw below in the await.
            loadDetailsP = startConnectionP.then((details) => {
                this._existing = details.existing;
            });
        }

        // LoadContext directly requires protocolHandler to be ready, and eventually calls
        // instantiateRuntime which will want to know existing state.  Wait for these promises to finish.
        [this._protocolHandler] = await Promise.all([protocolHandlerP, loadDetailsP]);

        const codeDetails = this.getCodeDetailsFromQuorum();
        await this.loadContext(codeDetails, attributes, snapshot);

        // Propagate current connection state through the system.
        this.propagateConnectionState();

        if (!pause) {
            this.resume();
        }

        // Internal context is fully loaded at this point
        this.loaded = true;

        return {
            existing: this._existing,
            sequenceNumber: attributes.sequenceNumber,
            version: versionId,
        };
    }

    private async createDetached(source: IFluidCodeDetails) {
        if (!isFluidCodeDetails(source)) {
            this.logger.send({
                    eventName: "DetachCreateNotIFluidCodeDetails",
                    category: "warning",
            });
        }
        const attributes: IDocumentAttributes = {
            branch: "",
            sequenceNumber: detachedContainerRefSeqNumber,
            term: 1,
            minimumSequenceNumber: 0,
        };

        // Seed the base quorum to be an empty list with a code quorum set
        const committedCodeProposal: ICommittedProposal = {
            key: "code",
            value: source,
            approvalSequenceNumber: 0,
            commitSequenceNumber: 0,
            sequenceNumber: 0,
        };

        const members: [string, ISequencedClient][] = [];
        const proposals: [number, ISequencedProposal, string[]][] = [];
        const values: [string, ICommittedProposal][] = [["code", committedCodeProposal]];

        this.attachDeltaManagerOpHandler(attributes);

        // We know this is create detached flow without snapshot.
        this._existing = false;

        // Need to just seed the source data in the code quorum. Quorum itself is empty
        this._protocolHandler = this.initializeProtocolState(
            attributes,
            members,
            proposals,
            values);

        // The load context - given we seeded the quorum - will be great
        await this.createDetachedContext(attributes);

        this.propagateConnectionState();

        this.loaded = true;
    }

    private async rehydrateDetachedFromSnapshot(snapshotTree: ISnapshotTree) {
        const attributes = await this.getDocumentAttributes(undefined, snapshotTree);
        assert(attributes.sequenceNumber === 0, "Seq number in detached container should be 0!!");
        this.attachDeltaManagerOpHandler(attributes);

        // We know this is create detached flow with snapshot.
        this._existing = true;

        // ...load in the existing quorum
        // Initialize the protocol handler
        this._protocolHandler =
            await this.loadAndInitializeProtocolState(attributes, undefined, snapshotTree);

        await this.createDetachedContext(attributes, snapshotTree);

        this.loaded = true;

        this.propagateConnectionState();
    }

    private async getDocumentStorageService(): Promise<IDocumentStorageService> {
        return this._deltaManager.connectToStorage();
    }

    private async getDocumentAttributes(
        storage: IDocumentStorageService | undefined,
        tree: ISnapshotTree | undefined,
    ): Promise<IDocumentAttributes> {
        if (tree === undefined) {
            return {
                branch: this.id,
                minimumSequenceNumber: 0,
                sequenceNumber: 0,
                term: 1,
            };
        }

        // Backward compatibility: old docs would have ".attributes" instead of "attributes"
        const attributesHash = ".protocol" in tree.trees
            ? tree.trees[".protocol"].blobs.attributes
            : tree.blobs[".attributes"];

        const attributes = storage !== undefined ? await readAndParse<IDocumentAttributes>(storage, attributesHash)
            : readAndParseFromBlobs<IDocumentAttributes>(tree.trees[".protocol"].blobs, attributesHash);

        // Backward compatibility for older summaries with no term
        if (attributes.term === undefined) {
            attributes.term = 1;
        }

        return attributes;
    }

    private async loadAndInitializeProtocolState(
        attributes: IDocumentAttributes,
        storage: IDocumentStorageService | undefined,
        snapshot: ISnapshotTree | undefined,
    ): Promise<ProtocolOpHandler> {
        let members: [string, ISequencedClient][] = [];
        let proposals: [number, ISequencedProposal, string[]][] = [];
        let values: [string, any][] = [];

        if (snapshot !== undefined) {
            const baseTree = ".protocol" in snapshot.trees ? snapshot.trees[".protocol"] : snapshot;
            if (storage !== undefined) {
                [members, proposals, values] = await Promise.all([
                    readAndParse<[string, ISequencedClient][]>(storage, baseTree.blobs.quorumMembers),
                    readAndParse<[number, ISequencedProposal, string[]][]>(storage, baseTree.blobs.quorumProposals),
                    readAndParse<[string, ICommittedProposal][]>(storage, baseTree.blobs.quorumValues),
                ]);
            } else {
                members = readAndParseFromBlobs<[string, ISequencedClient][]>(snapshot.trees[".protocol"].blobs,
                    baseTree.blobs.quorumMembers);
                proposals = readAndParseFromBlobs<[number, ISequencedProposal, string[]][]>(
                    snapshot.trees[".protocol"].blobs, baseTree.blobs.quorumProposals);
                values = readAndParseFromBlobs<[string, ICommittedProposal][]>(snapshot.trees[".protocol"].blobs,
                    baseTree.blobs.quorumValues);
            }
        }

        const protocolHandler = this.initializeProtocolState(
            attributes,
            members,
            proposals,
            values);

        return protocolHandler;
    }

    private initializeProtocolState(
        attributes: IDocumentAttributes,
        members: [string, ISequencedClient][],
        proposals: [number, ISequencedProposal, string[]][],
        values: [string, any][],
    ): ProtocolOpHandler {
        const protocol = new ProtocolOpHandler(
            attributes.minimumSequenceNumber,
            attributes.sequenceNumber,
            attributes.term,
            members,
            proposals,
            values,
            (key, value) => this.submitMessage(MessageType.Propose, { key, value }),
            (sequenceNumber) => this.submitMessage(MessageType.Reject, sequenceNumber));

        const protocolLogger = ChildLogger.create(this.subLogger, "ProtocolHandler");

        protocol.quorum.on("error", (error) => {
            protocolLogger.sendErrorEvent(error);
        });

        // Track membership changes and update connection state accordingly
        protocol.quorum.on("addMember", (clientId, details) => {
            // This is the only one that requires the pending client ID
            if (clientId === this.pendingClientId) {
                this.setConnectionState(ConnectionState.Connected);
            }
        });

        protocol.quorum.on("addProposal",(proposal: IPendingProposal) => {
            if (proposal.key === "code" || proposal.key === "code2") {
                this.emit("codeDetailsProposed", proposal.value, proposal);
            }
        });

        protocol.quorum.on(
            "approveProposal",
            (sequenceNumber, key, value) => {
                debug(`approved ${key}`);
                if (key === "code" || key === "code2") {
                    debug(`codeProposal ${JSON.stringify(value)}`);
                    if (!isFluidCodeDetails(value)) {
                        this.logger.send({
                                eventName: "CodeProposalNotIFluidCodeDetails",
                                category: "warning",
                        });
                    }
                    // eslint-disable-next-line @typescript-eslint/no-floating-promises
                    this.reloadContext();
                }
            });

        return protocol;
    }

    private captureProtocolSummary(): ISummaryTree {
        const quorumSnapshot = this.protocolHandler.quorum.snapshot();

        // Save attributes for the document
        const documentAttributes: IDocumentAttributes = {
            branch: this.id,
            minimumSequenceNumber: this.protocolHandler.minimumSequenceNumber,
            sequenceNumber: this.protocolHandler.sequenceNumber,
            term: this.protocolHandler.term,
        };

        const summary: ISummaryTree = {
            tree: {
                attributes: {
                    content: JSON.stringify(documentAttributes),
                    type: SummaryType.Blob,
                },
                quorumMembers: {
                    content: JSON.stringify(quorumSnapshot.members),
                    type: SummaryType.Blob,
                },
                quorumProposals: {
                    content: JSON.stringify(quorumSnapshot.proposals),
                    type: SummaryType.Blob,
                },
                quorumValues: {
                    content: JSON.stringify(quorumSnapshot.values),
                    type: SummaryType.Blob,
                },
            },
            type: SummaryType.Tree,
        };

        return summary;
    }

    private getCodeDetailsFromQuorum(): IFluidCodeDetails {
        const quorum = this.protocolHandler.quorum;

        let pkg = quorum.get("code");

        // Back compat
        if (pkg === undefined) {
            pkg = quorum.get("code2");
        }

        return pkg as IFluidCodeDetails;
    }

    private get client(): IClient {
        const client: IClient = this.options?.client !== undefined
            ? (this.options.client as IClient)
            : {
                details: {
                    capabilities: { interactive: true },
                },
                mode: "read", // default reconnection mode on lost connection / connection error
                permission: [],
                scopes: [],
                user: { id: "" },
            };

        if (this.clientDetailsOverride !== undefined) {
            merge(client.details, this.clientDetailsOverride);
        }

        return client;
    }

    /**
     * Returns true if connection is active, i.e. it's "write" connection and
     * container runtime was notified about this connection (i.e. we are up-to-date and could send ops).
     * This happens after client received its own joinOp and thus is in the quorum.
     * If it's not true, runtime is not in position to send ops.
     */
    private activeConnection() {
        return this.connectionState === ConnectionState.Connected && this._deltaManager.connectionMode === "write";
    }

    private createDeltaManager() {
        const deltaManager: DeltaManager = new DeltaManager(
            () => this.service,
            this.client,
            ChildLogger.create(this.subLogger, "DeltaManager"),
            this._canReconnect,
            () => this.activeConnection(),
        );

        deltaManager.on(connectEventName, (details: IConnectionDetails, opsBehind?: number) => {
            const oldState = this._connectionState;
            this._connectionState = ConnectionState.Connecting;

            // Stash the clientID to detect when transitioning from connecting (socket.io channel open) to connected
            // (have received the join message for the client ID)
            // This is especially important in the reconnect case. It's possible there could be outstanding
            // ops sent by this client, so we should keep the old client id until we see our own client's
            // join message. after we see the join message for out new connection with our new client id,
            // we know there can no longer be outstanding ops that we sent with the previous client id.
            this.pendingClientId = details.clientId;

            this.emit(connectEventName, opsBehind);

            // Report telemetry after we set client id!
            this.logConnectionStateChangeTelemetry(ConnectionState.Connecting, oldState);

            // Check if we already processed our own join op through delta storage!
            // we are fetching ops from storage in parallel to connecting to ordering service
            // Given async processes, it's possible that we have already processed our own join message before
            // connection was fully established.
            // Note that we might be still initializing quorum - connection is established proactively on load!
            if ((this._protocolHandler !== undefined && this._protocolHandler.quorum.has(details.clientId))
                    || deltaManager.connectionMode === "read") {
                this.setConnectionState(ConnectionState.Connected);
            }

            // Back-compat for new client and old server.
            this._audience.clear();

            for (const priorClient of details.initialClients ?? []) {
                this._audience.addMember(priorClient.clientId, priorClient.client);
            }
        });

        deltaManager.on("disconnect", (reason: string) => {
            this.manualReconnectInProgress = false;
            this.setConnectionState(ConnectionState.Disconnected, reason);
        });

        deltaManager.on("throttled", (warning: IThrottlingWarning) => {
            this.raiseContainerWarning(warning);
        });

        deltaManager.on("readonly", (readonly) => {
            this.emit("readonly", readonly);
        });

        return deltaManager;
    }

    private attachDeltaManagerOpHandler(attributes: IDocumentAttributes): void {
        this._deltaManager.on("closed", (error?: ICriticalContainerError) => {
            this.close(error);
        });

        // If we're the outer frame, do we want to do this?
        // Begin fetching any pending deltas once we know the base sequence #. Can this fail?
        // It seems like something, like reconnection, that we would want to retry but otherwise allow
        // the document to load
        this._deltaManager.attachOpHandler(
            attributes.minimumSequenceNumber,
            attributes.sequenceNumber,
            attributes.term ?? 1,
            {
                process: (message) => this.processRemoteMessage(message),
                processSignal: (message) => {
                    this.processSignal(message);
                },
            });
    }

    private logConnectionStateChangeTelemetry(
        value: ConnectionState,
        oldState: ConnectionState,
        reason?: string) {
        // Log actual event
        const time = performance.now();
        this.connectionTransitionTimes[value] = time;
        const duration = time - this.connectionTransitionTimes[oldState];

        let durationFromDisconnected: number | undefined;
        let connectionMode: string | undefined;
        let connectionInitiationReason: string | undefined;
        let autoReconnect: ReconnectMode | undefined;
        let checkpointSequenceNumber: number | undefined;
        let sequenceNumber: number | undefined;
        let opsBehind: number | undefined;
        if (value === ConnectionState.Disconnected) {
            autoReconnect = this._deltaManager.reconnectMode;
        } else {
            connectionMode = this._deltaManager.connectionMode;
            sequenceNumber = this.deltaManager.lastSequenceNumber;
            if (value === ConnectionState.Connected) {
                durationFromDisconnected = time - this.connectionTransitionTimes[ConnectionState.Disconnected];
                durationFromDisconnected = TelemetryLogger.formatTick(durationFromDisconnected);
            } else {
                // This info is of most interest on establishing connection only.
                checkpointSequenceNumber = this.deltaManager.lastKnownSeqNumber;
                if (this.deltaManager.hasCheckpointSequenceNumber) {
                    opsBehind = checkpointSequenceNumber - sequenceNumber;
                }
            }
            if (this.firstConnection) {
                connectionInitiationReason = "InitialConnect";
            } else if (this.manualReconnectInProgress) {
                connectionInitiationReason = "ManualReconnect";
            } else {
                connectionInitiationReason = "AutoReconnect";
            }
        }

        this.logger.sendPerformanceEvent({
            eventName: `ConnectionStateChange_${ConnectionState[value]}`,
            from: ConnectionState[oldState],
            duration,
            durationFromDisconnected,
            reason,
            connectionInitiationReason,
            socketDocumentId: this._deltaManager.socketDocumentId,
            pendingClientId: this.pendingClientId,
            clientId: this.clientId,
            connectionMode,
            autoReconnect,
            opsBehind,
            online: OnlineStatus[isOnline()],
            lastVisible: this.lastVisible !== undefined ? performance.now() - this.lastVisible : undefined,
            checkpointSequenceNumber,
            sequenceNumber,
        });

        if (value === ConnectionState.Connected) {
            this.firstConnection = false;
            this.manualReconnectInProgress = false;
        }
    }

    private setConnectionState(value: ConnectionState.Disconnected, reason: string);
    private setConnectionState(value: ConnectionState.Connecting | ConnectionState.Connected);
    private setConnectionState(
        value: ConnectionState,
        reason?: string) {
        assert(value !== ConnectionState.Connecting);
        if (this.connectionState === value) {
            // Already in the desired state - exit early
            this.logger.sendErrorEvent({ eventName: "setConnectionStateSame", value });
            return;
        }

        const oldState = this._connectionState;
        this._connectionState = value;

        if (value === ConnectionState.Connected) {
            // Mark our old client should have left in the quorum if it's still there
            if (this._clientId !== undefined) {
                const client: ILocalSequencedClient | undefined =
                    this._protocolHandler?.quorum.getMember(this._clientId);
                if (client !== undefined) {
                    client.shouldHaveLeft = true;
                }
            }
            this._clientId = this.pendingClientId;
        } else if (value === ConnectionState.Disconnected) {
            // Important as we process our own joinSession message through delta request
            this.pendingClientId = undefined;
        }

        if (this.loaded) {
            this.propagateConnectionState();
        }

        // Report telemetry after we set client id!
        this.logConnectionStateChangeTelemetry(value, oldState, reason);
    }

    private propagateConnectionState() {
        const logOpsOnReconnect: boolean =
            this._connectionState === ConnectionState.Connected &&
            !this.firstConnection &&
            this._deltaManager.connectionMode === "write";
        if (logOpsOnReconnect) {
            this.messageCountAfterDisconnection = 0;
        }

        const state = this._connectionState === ConnectionState.Connected;
        if (!this.context.disposed) {
            this.context.setConnectionState(state, this.clientId);
        }
        this.protocolHandler.quorum.setConnectionState(state, this.clientId);
        raiseConnectedEvent(this.logger, this, state, this.clientId);

        if (logOpsOnReconnect) {
            this.logger.sendTelemetryEvent(
                { eventName: "OpsSentOnReconnect", count: this.messageCountAfterDisconnection });
        }
    }

    private submitContainerMessage(type: MessageType, contents: any, batch?: boolean, metadata?: any): number {
        const outboundMessageType: string = type;
        switch (outboundMessageType) {
            case MessageType.Operation:
            case MessageType.RemoteHelp:
            case MessageType.Summarize:
                break;
            default:
                this.close(CreateContainerError(`Runtime can't send arbitrary message type: ${type}`));
                return -1;
        }
        return this.submitMessage(type, contents, batch, metadata);
    }

    private submitMessage(type: MessageType, contents: any, batch?: boolean, metadata?: any): number {
        if (this.connectionState !== ConnectionState.Connected) {
            this.logger.sendErrorEvent({ eventName: "SubmitMessageWithNoConnection", type });
            return -1;
        }

        this.messageCountAfterDisconnection += 1;
        this.collabWindowTracker.stopSequenceNumberUpdate();
        return this._deltaManager.submit(type, contents, batch, metadata);
    }

    private processRemoteMessage(message: ISequencedDocumentMessage): IProcessMessageResult {
        // Check and report if we're getting messages from a clientId that we previously
        // flagged as shouldHaveLeft, or from a client that's not in the quorum but should be
        if (message.clientId != null) {
            let errorMsg: string | undefined;
            const client: ILocalSequencedClient | undefined =
                this.getQuorum().getMember(message.clientId);
            if (client === undefined && message.type !== MessageType.ClientJoin) {
                errorMsg = "messageClientIdMissingFromQuorum";
            } else if (client?.shouldHaveLeft === true) {
                errorMsg = "messageClientIdShouldHaveLeft";
            }
            if (errorMsg !== undefined) {
                const error = new DataCorruptionError(
                    errorMsg,
                    {
                        clientId: this._clientId,
                        messageClientId: message.clientId,
                        sequenceNumber: message.sequenceNumber,
                        clientSequenceNumber: message.clientSequenceNumber,
                        messageTimestamp: message.timestamp,
                    },
                );
                this.close(CreateContainerError(error));
            }
        }

        const local = this._clientId === message.clientId;

        // Forward non system messages to the loaded runtime for processing
        if (!isSystemMessage(message)) {
            this.context.process(message, local, undefined);
        }

        // Allow the protocol handler to process the message
        const result = this.protocolHandler.processMessage(message, local);
        this.collabWindowTracker.scheduleSequenceNumberUpdate(message, result.immediateNoOp === true);

        this.emit("op", message);

        return result;
    }

    private submitSignal(message: any) {
        this._deltaManager.submitSignal(JSON.stringify(message));
    }

    private processSignal(message: ISignalMessage) {
        // No clientId indicates a system signal message.
        if (message.clientId === null) {
            const innerContent = message.content as { content: any; type: string };
            if (innerContent.type === MessageType.ClientJoin) {
                const newClient = innerContent.content as ISignalClient;
                this._audience.addMember(newClient.clientId, newClient.client);
            } else if (innerContent.type === MessageType.ClientLeave) {
                const leftClientId = innerContent.content as string;
                this._audience.removeMember(leftClientId);
            }
        } else {
            const local = this._clientId === message.clientId;
            this.context.processSignal(message, local);
        }
    }

    /**
     * Get the most recent snapshot, or a specific version.
     * @param specifiedVersion - The specific version of the snapshot to retrieve
     * @returns The snapshot requested, or the latest snapshot if no version was specified, plus version ID
     */
    private async fetchSnapshotTree(specifiedVersion: string | undefined | null):
        Promise<{snapshot?: ISnapshotTree; versionId?: string}>
    {
        if (specifiedVersion === null) {
            return {};
        }
        const version = await this.getVersion(specifiedVersion ?? this.id);

        if (version === undefined && specifiedVersion !== undefined) {
            // We should have a defined version to load from if specified version requested
            this.logger.sendErrorEvent({ eventName: "NoVersionFoundWhenSpecified", id: specifiedVersion });
        }
        this._loadedFromVersion = version;
        const snapshot = await this.storageService.getSnapshotTree(version) ?? undefined;

        if (snapshot === undefined && version !== undefined) {
            this.logger.sendErrorEvent({ eventName: "getSnapshotTreeFailed", id: version.id });
        }
        return { snapshot, versionId: version?.id };
    }

    private async loadContext(
        codeDetails: IFluidCodeDetails,
        attributes: IDocumentAttributes,
        snapshot?: ISnapshotTree,
        previousRuntimeState: IRuntimeState = {},
    ) {
        assert(this._context?.disposed !== false, "Existing context not disposed");
        // If this assert fires, our state tracking is likely not synchronized between COntainer & runtime.
        if (this._dirtyContainer) {
            this.logger.sendErrorEvent({ eventName: "DirtyContainerReloadContainer"});
        }

        // The relative loader will proxy requests to '/' to the loader itself assuming no non-cache flags
        // are set. Global requests will still go directly to the loader
        const loader = new RelativeLoader(this.loader, () => this.containerUrl);
        const previousCodeDetails = this._context?.codeDetails;
        this._context = await ContainerContext.createOrLoad(
            this,
            this.scope,
            this.codeLoader,
            codeDetails,
            snapshot,
            attributes,
            new DeltaManagerProxy(this._deltaManager),
            new QuorumProxy(this.protocolHandler.quorum),
            loader,
            (warning: ContainerWarning) => this.raiseContainerWarning(warning),
            (type, contents, batch, metadata) => this.submitContainerMessage(type, contents, batch, metadata),
            (message) => this.submitSignal(message),
            (error?: ICriticalContainerError) => this.close(error),
            Container.version,
            previousRuntimeState,
            (dirty: boolean) => {
                this._dirtyContainer = dirty;
                this.emit(dirty ? dirtyContainerEvent : savedContainerEvent);
            },
        );

        loader.resolveContainer(this);
        this.emit("contextChanged", codeDetails, previousCodeDetails);
    }

    /**
     * Creates a new, unattached container context
     */
    private async createDetachedContext(attributes: IDocumentAttributes, snapshot?: ISnapshotTree) {
        const codeDetails = this.getCodeDetailsFromQuorum();
        if (codeDetails === undefined) {
            throw new Error("pkg should be provided in create flow!!");
        }

        await this.loadContext(codeDetails, attributes, snapshot);
    }

    // Please avoid calling it directly.
    // raiseContainerWarning() is the right flow for most cases
    private logContainerError(warning: ContainerWarning) {
        this.logger.sendErrorEvent({ eventName: "ContainerWarning" }, warning);
    }
}<|MERGE_RESOLUTION|>--- conflicted
+++ resolved
@@ -278,45 +278,20 @@
         loader: Loader,
         loadOptions: IContainerLoadOptions,
     ): Promise<Container> {
-        const canReconnect = !(loader.services.options.reconnect === false ||
-            request.headers?.[LoaderHeader.reconnect] === false);
         const container = new Container(
             loader,
             {
-<<<<<<< HEAD
-                originalRequest: request,
-                id: decodeURI(docId),
-                resolvedUrl,
-                canReconnect,
-=======
                 containerUrl: loadOptions.containerUrl,
                 clientDetailsOverride: loadOptions.clientDetailsOverride,
                 id: loadOptions.docId,
                 resolvedUrl: loadOptions.resolvedUrl,
                 canReconnect: loadOptions.canReconnect,
->>>>>>> d224f490
             });
-
-        if (request.headers?.[LoaderHeader.reconnect] !== undefined) {
-            container.logger.sendErrorEvent({ eventName: "DeprecatedLoaderHeaderReconnect" });
-        }
 
         return PerformanceEvent.timedExecAsync(container.logger, { eventName: "Load" }, async (event) => {
             return new Promise<Container>((res, rej) => {
-<<<<<<< HEAD
-                const version = parseUrl(resolvedUrl.url)?.version ?? request.headers?.[LoaderHeader.version];
-                const pause = loader.services.options.pause === true || request.headers?.[LoaderHeader.pause];
-
-                if (request.headers?.[LoaderHeader.version] !== undefined) {
-                    container.logger.sendErrorEvent({ eventName: "DeprecatedLoaderHeaderVersion" });
-                }
-                if (request.headers?.[LoaderHeader.pause] !== undefined) {
-                    container.logger.sendErrorEvent({ eventName: "DeprecatedLoaderHeaderPause" });
-                }
-=======
                 const version = loadOptions.version;
                 const pause = loadOptions.pause;
->>>>>>> d224f490
 
                 const onClosed = (err?: ICriticalContainerError) => {
                     // Depending where error happens, we can be attempting to connect to web socket
