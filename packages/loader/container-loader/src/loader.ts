/*!
 * Copyright (c) Microsoft Corporation. All rights reserved.
 * Licensed under the MIT License.
 */

import { EventEmitter } from "events";
import { v4 as uuid } from "uuid";
import { ITelemetryBaseLogger, ITelemetryLogger } from "@fluidframework/common-definitions";
import {
    IFluidObject,
    IRequest,
    IRequestHeader,
    IResponse,
    IFluidRouter,
    IFluidCodeDetails,
} from "@fluidframework/core-interfaces";
import {
    ICodeLoader,
    IContainer,
    ILoader,
    ILoaderEvents,
    ILoaderOptions,
    IProxyLoaderFactory,
    LoaderHeader,
} from "@fluidframework/container-definitions";
import { Deferred, performance, TypedEventEmitter } from "@fluidframework/common-utils";
import { ChildLogger, DebugLogger, PerformanceEvent } from "@fluidframework/telemetry-utils";
import {
    IDocumentServiceFactory,
    IFluidResolvedUrl,
    IResolvedUrl,
    IUrlResolver,
} from "@fluidframework/driver-definitions";
import { ISequencedDocumentMessage } from "@fluidframework/protocol-definitions";
import {
    ensureFluidResolvedUrl,
    MultiUrlResolver,
    MultiDocumentServiceFactory,
} from "@fluidframework/driver-utils";
import { Container } from "./container";
import { debug } from "./debug";
import { IParsedUrl, parseUrl } from "./utils";

function canUseCache(request: IRequest): boolean {
    if (request.headers === undefined) {
        return true;
    }

    return request.headers[LoaderHeader.cache] !== false;
}

export class RelativeLoader extends EventEmitter implements ILoader {
    // Because the loader is passed to the container during construction we need to resolve the target container
    // after construction.
    private readonly containerDeferred = new Deferred<Container>();

    /**
     * BaseRequest is the original request that triggered the load. This URL is used in case credentials need
     * to be fetched again.
     */
    constructor(
        private readonly loader: ILoader,
        private readonly containerUrl: () => string | undefined,
    ) {
        super();
    }

    public get IFluidRouter(): IFluidRouter { return this; }

    public async resolve(request: IRequest): Promise<IContainer> {
        if (request.url.startsWith("/")) {
            // If no headers are set that require a reload make use of the same object
            const container = await this.containerDeferred.promise;
            return container;
        }

        return this.loader.resolve(request);
    }

    public async request(request: IRequest): Promise<IResponse> {
        const containerUrl = this.containerUrl();
        if (request.url.startsWith("/")) {
            if (this.needExecutionContext(request)) {
                if (containerUrl === undefined) {
                    throw new Error("Container url is not provided");
                }
                return (this.loader as Loader).requestWorker(containerUrl, request);
            } else {
                let container: IContainer;
                if (canUseCache(request)) {
                    container = await this.containerDeferred.promise;
                } else if (containerUrl === undefined) {
                    throw new Error("Container url is not provided");
                } else {
                    container = await this.loader.resolve({ url: containerUrl, headers: request.headers });
                }
                return container.request(request);
            }
        }

        return this.loader.request(request);
    }

    public async createDetachedContainer(source: IFluidCodeDetails): Promise<Container> {
        throw new Error("Relative loader should not create a detached container");
    }

    public async rehydrateDetachedContainerFromSnapshot(source: string): Promise<Container> {
        throw new Error("Relative loader should not create a detached container from snapshot");
    }

    public resolveContainer(container: Container) {
        this.containerDeferred.resolve(container);
    }

    private needExecutionContext(request: IRequest): boolean {
        return (request.headers !== undefined && request.headers[LoaderHeader.executionContext] !== undefined);
    }
}

function createCachedResolver(resolver: IUrlResolver) {
    const cacheResolver = Object.create(resolver) as IUrlResolver;
    const resolveCache = new Map<string, Promise<IResolvedUrl | undefined>>();
    cacheResolver.resolve = async (request: IRequest): Promise<IResolvedUrl | undefined> => {
        if (!canUseCache(request)) {
            return resolver.resolve(request);
        }
        if (!resolveCache.has(request.url)) {
            resolveCache.set(request.url, resolver.resolve(request));
        }

        return resolveCache.get(request.url);
    };
    return cacheResolver;
}

/**
 * Services and properties necessary for creating a loader
 */
export interface ILoaderProps {
    /**
     * The url resolver used by the loader for resolving external urls
     * into Fluid urls such that the container specified by the
     * external url can be loaded.
     */
    readonly urlResolver: IUrlResolver;
    /**
     * The document service factory take the Fluid url provided
     * by the resolved url and constucts all the necessary services
     * for communication with the container's server.
     */
    readonly documentServiceFactory: IDocumentServiceFactory;
    /**
     * The code loader handles loading the necessary code
     * for running a container once it is loaded.
     */
    readonly codeLoader: ICodeLoader;

    /**
     * A property bag of options used by various layers
     * to control features
     */
    readonly options?: ILoaderOptions;

    /**
     * Scope is provided to all container and is a set of shared
     * services for container's to integrate with their host environment.
     */
    readonly scope?: IFluidObject;

    /**
     * Proxy loader factories for loading containers via proxy in other contexts,
     * like web workers, or worker threads.
     */
    readonly proxyLoaderFactories?: Map<string, IProxyLoaderFactory>;

    /**
     * The logger that all telemetry should be pushed to.
     */
    readonly logger?: ITelemetryBaseLogger;
}

/**
 * Services and properties used by and exposed by the loader
 */
export interface ILoaderServices {
    /**
     * The url resolver used by the loader for resolving external urls
     * into Fluid urls such that the container specified by the
     * external url can be loaded.
     */
    readonly urlResolver: IUrlResolver;
    /**
     * The document service factory take the Fluid url provided
     * by the resolved url and constucts all the necessary services
     * for communication with the container's server.
     */
    readonly documentServiceFactory: IDocumentServiceFactory;
    /**
     * The code loader handles loading the necessary code
     * for running a container once it is loaded.
     */
    readonly codeLoader: ICodeLoader;

    /**
     * A property bag of options used by various layers
     * to control features
     */
    readonly options: ILoaderOptions;

    /**
     * Scope is provided to all container and is a set of shared
     * services for container's to integrate with their host environment.
     */
    readonly scope: IFluidObject;

    /**
     * Proxy loader factories for loading containers via proxy in other contexts,
     * like web workers, or worker threads.
     */
    readonly proxyLoaderFactories: Map<string, IProxyLoaderFactory>;

    /**
     * The logger downstream consumers should construct their loggers from
     */
    readonly subLogger: ITelemetryLogger;
}

/**
 * Manages Fluid resource loading
 */
export class Loader extends TypedEventEmitter<ILoaderEvents> implements ILoader {
    private readonly containers = new Map<string, Promise<Container>>();
    public readonly services: ILoaderServices;
    private readonly logger: ITelemetryLogger;

    /**
     * @deprecated use constructor with loader props
     */
    public static _create(
        resolver: IUrlResolver | IUrlResolver[],
        documentServiceFactory: IDocumentServiceFactory | IDocumentServiceFactory[],
        codeLoader: ICodeLoader,
        options: ILoaderOptions,
        scope: IFluidObject,
        proxyLoaderFactories: Map<string, IProxyLoaderFactory>,
        logger?: ITelemetryBaseLogger,
    ) {
        return new Loader(
            {
                urlResolver: MultiUrlResolver.create(resolver),
                documentServiceFactory: MultiDocumentServiceFactory.create(documentServiceFactory),
                codeLoader,
                options,
                scope,
                proxyLoaderFactories,
                logger,
            });
    }

    constructor(loaderProps: ILoaderProps) {
        super();
        this.services = {
            urlResolver: createCachedResolver(MultiUrlResolver.create(loaderProps.urlResolver)),
            documentServiceFactory: MultiDocumentServiceFactory.create(loaderProps.documentServiceFactory),
            codeLoader: loaderProps.codeLoader,
            options: loaderProps.options ?? {},
            scope: loaderProps.scope ?? {},
            subLogger: DebugLogger.mixinDebugLogger("fluid:telemetry", loaderProps.logger, { loaderId: uuid() }),
            proxyLoaderFactories: loaderProps.proxyLoaderFactories ?? new Map<string, IProxyLoaderFactory>(),
        };
        this.logger = ChildLogger.create(this.services.subLogger, "Loader");
    }

    public get IFluidRouter(): IFluidRouter { return this; }

    public async createDetachedContainer(codeDetails: IFluidCodeDetails): Promise<Container> {
        debug(`Container creating in detached state: ${performance.now()} `);

        const container = await Container.createDetached(
            this,
            codeDetails,
        );

        if (this.cachingEnabled) {
            container.once("attached", () => {
                ensureFluidResolvedUrl(container.resolvedUrl);
                const parsedUrl = parseUrl(container.resolvedUrl.url);
                if (parsedUrl !== undefined) {
                    this.addToContainerCache(parsedUrl.id, Promise.resolve(container));
                }
            });
        }

        return container;
    }

    public async rehydrateDetachedContainerFromSnapshot(snapshot: string): Promise<Container> {
        debug(`Container creating in detached state: ${performance.now()} `);

        return Container.rehydrateDetachedFromSnapshot(
            this,
            JSON.parse(snapshot));
    }

    public async resolve(request: IRequest): Promise<Container> {
        return PerformanceEvent.timedExecAsync(this.logger, { eventName: "Resolve" }, async () => {
            const resolved = await this.resolveCore(request);
            return resolved.container;
        });
    }

    public async request(request: IRequest): Promise<IResponse> {
        return PerformanceEvent.timedExecAsync(this.logger, { eventName: "Request" }, async () => {
            const resolved = await this.resolveCore(request);
            return resolved.container.request({ url: resolved.parsed.path });
        });
    }

    public async requestWorker(containerUrl: string, request: IRequest): Promise<IResponse> {
        // Currently the loader only supports web worker environment. Eventually we will
        // detect environment and bring appropriate loader (e.g., worker_thread for node).
        const supportedEnvironment = "webworker";
        const proxyLoaderFactory = this.services.proxyLoaderFactories.get(supportedEnvironment);

        // If the loader does not support any other environment, request falls back to current loader.
        if (proxyLoaderFactory === undefined) {
            const container = await this.resolve({ url: containerUrl, headers: request.headers });
            return container.request(request);
        } else {
            const resolved = await this.services.urlResolver.resolve({ url: containerUrl, headers: request.headers });
            const resolvedAsFluid = resolved as IFluidResolvedUrl;
            const parsed = parseUrl(resolvedAsFluid.url);
            if (parsed === undefined) {
                return Promise.reject(new Error(`Invalid URL ${resolvedAsFluid.url}`));
            }
            const { fromSequenceNumber } =
                this.parseHeader(parsed, { url: containerUrl, headers: request.headers });
            const proxyLoader = await proxyLoaderFactory.createProxyLoader(
                parsed.id,
                this.services.options,
                resolvedAsFluid,
                fromSequenceNumber,
            );
            return proxyLoader.request(request);
        }
    }

    private getKeyForContainerCache(request: IRequest, parsedUrl: IParsedUrl): string {
        const key = parsedUrl.version !== undefined
            ? `${parsedUrl.id}@${parsedUrl.version}`
            : (request.headers?.[LoaderHeader.version] !== undefined
                ? `${parsedUrl.id}@${request.headers[LoaderHeader.version]}`
                : parsedUrl.id);
        return key;
    }

    private addToContainerCache(key: string, containerP: Promise<Container>) {
        this.containers.set(key, containerP);
        containerP.then((container) => {
            // If the container is closed or becomes closed after we resolve it, remove it from the cache.
            if (container.closed) {
                this.containers.delete(key);
            } else {
                container.once("closed", () => {
                    this.containers.delete(key);
                });
            }
        }).catch((error) => { console.error("Error during caching Container on the Loader", error); });
    }

    private async resolveCore(
        request: IRequest,
    ): Promise<{ container: Container; parsed: IParsedUrl }> {
        const resolvedAsFluid = await this.services.urlResolver.resolve(request);
        ensureFluidResolvedUrl(resolvedAsFluid);

        // Parse URL into data stores
        const parsed = parseUrl(resolvedAsFluid.url);
        if (parsed === undefined) {
            throw new Error(`Invalid URL ${resolvedAsFluid.url}`);
        }

        // parseUrl's id is expected to be of format "tenantId/docId"
        const [, docId] = parsed.id.split("/");
        const { canCache, fromSequenceNumber } = this.parseHeader(parsed, request);

        let container: Container;
        let newContainer = true;
        if (canCache) {
            const key = this.getKeyForContainerCache(request, parsed);
            const maybeContainer = await this.containers.get(key);
            if (maybeContainer !== undefined) {
                container = maybeContainer;
                newContainer = false;
            } else {
                const containerP =
                    this.loadContainer(
                        docId,
                        request,
                        resolvedAsFluid);
                this.addToContainerCache(key, containerP);
                container = await containerP;
<<<<<<< HEAD

                if (!container.closed) {
                    // Don't cache already closed containers because won't know when to evict
                    this.containers.set(key, containerP);
                    container.once("closed", () => {
                        this.containers.delete(key);
                    });
                }
=======
>>>>>>> d224f490
            }
        } else {
            container =
                await this.loadContainer(
                    docId,
                    request,
                    resolvedAsFluid);
        }

        if (newContainer) {
            this.emit("containerCreated", container);
        }

        if (container.deltaManager.lastSequenceNumber <= fromSequenceNumber) {
            await new Promise<void>((resolve, reject) => {
                function opHandler(message: ISequencedDocumentMessage) {
                    if (message.sequenceNumber > fromSequenceNumber) {
                        resolve();
                        container.removeListener("op", opHandler);
                    }
                }

                container.on("op", opHandler);
            });
        }

        return { container, parsed };
    }

    private get cachingEnabled() {
        return this.services.options.cache !== false;
    }

    private canCacheForRequest(headers: IRequestHeader): boolean {
        return this.cachingEnabled && headers[LoaderHeader.cache] !== false;
    }

    private parseHeader(parsed: IParsedUrl, request: IRequest) {
        let fromSequenceNumber = -1;

        request.headers = request.headers ?? {};

        const headerSeqNum = request.headers[LoaderHeader.sequenceNumber];
        if (headerSeqNum !== undefined) {
            fromSequenceNumber = headerSeqNum;
        }

        // If set in both query string and headers, use query string
        request.headers[LoaderHeader.version] = parsed.version ?? request.headers[LoaderHeader.version];

        // Version === null means not use any snapshot.
        if (request.headers[LoaderHeader.version] === "null") {
            request.headers[LoaderHeader.version] = null;
        }

        const canCache = this.canCacheForRequest(request.headers);
        debug(`${canCache} ${request.headers[LoaderHeader.version]}`);

        return {
            canCache,
            fromSequenceNumber,
        };
    }

    private async loadContainer(
        encodedDocId: string,
        request: IRequest,
        resolved: IFluidResolvedUrl,
    ): Promise<Container> {
        const docId = decodeURI(encodedDocId);
        return Container.load(
            this,
            {
                canReconnect: request.headers?.[LoaderHeader.reconnect],
                clientDetailsOverride: request.headers?.[LoaderHeader.clientDetails],
                containerUrl: request.url,
                docId,
                resolvedUrl: resolved,
                version: request.headers?.[LoaderHeader.version],
                pause: request.headers?.[LoaderHeader.pause],
            },
        );
    }
}<|MERGE_RESOLUTION|>--- conflicted
+++ resolved
@@ -401,17 +401,6 @@
                         resolvedAsFluid);
                 this.addToContainerCache(key, containerP);
                 container = await containerP;
-<<<<<<< HEAD
-
-                if (!container.closed) {
-                    // Don't cache already closed containers because won't know when to evict
-                    this.containers.set(key, containerP);
-                    container.once("closed", () => {
-                        this.containers.delete(key);
-                    });
-                }
-=======
->>>>>>> d224f490
             }
         } else {
             container =
