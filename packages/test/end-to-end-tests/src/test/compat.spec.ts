/*!
 * Copyright (c) Microsoft Corporation. All rights reserved.
 * Licensed under the MIT License.
 */

import { strict as assert } from "assert";
import { IContainer } from "@fluidframework/container-definitions";
import { IFluidRouter } from "@fluidframework/core-interfaces";
import { ISummaryConfiguration } from "@fluidframework/protocol-definitions";
import { requestFluidObject } from "@fluidframework/runtime-utils";
import { IContainerRuntimeOptions } from "@fluidframework/container-runtime";
import { ISharedDirectory } from "@fluidframework/map";
import {
    generateLocalCompatTest,
    ILocalTestObjectProvider,
    TestDataObject,
} from "./compatUtils";
import * as oldTypes from "./oldVersionTypes";

const runtimeOptions: IContainerRuntimeOptions = {
    summaryConfigOverrides: { maxOps: 1 },
};

describe("loader/runtime compatibility", () => {
    const tests = function(args: ILocalTestObjectProvider, oldApi: oldTypes.OldApi) {
        let container: IContainer | oldTypes.IContainer;
        let dataObject: TestDataObject | oldTypes.OldTestDataObject;
        let containerError: boolean = false;

        beforeEach(async function() {
            assert(args.deltaConnectionServer !== undefined);
            container = await args.makeTestContainer();
            container.on("warning", () => containerError = true);
            container.on("closed", (error) => containerError = containerError || error !== undefined);

            dataObject = await requestFluidObject<TestDataObject>(container as IFluidRouter, "default");
        });

        afterEach(async function() {
            assert.strictEqual(containerError, false, "Container warning or close with error");
        });

        it("loads", async function() {
            await args.opProcessingController.process();
        });

        it("can set/get on root directory", async function() {
            const test = ["fluid is", "pretty neat!"];
            // the new and old ISharedDirectory type isn't compatible currently, just cast to the new one
            const root = dataObject._root as ISharedDirectory;
            root.set(test[0], test[1]);
            assert.strictEqual(await root.wait(test[0]), test[1]);
        });

        it("can summarize", async function() {
            const test = ["fluid is", "pretty neat!"];
            // the new and old ISharedDirectory type isn't compatible currently, just cast to the new one
            const root = dataObject._root as ISharedDirectory;
            root.set(test[0], test[1]);
            assert.strictEqual(await root.wait(test[0]), test[1]);

            // wait for summary ack/nack
            await new Promise((resolve, reject) => container.on("op", (op) => {
                if (op.type === "summaryAck") {
                    resolve();
                } else if (op.type === "summaryNack") {
                    reject(new Error("summaryNack"));
                }
            }));
        });

        it("can load existing", async function() {
            const test = ["prague is", "also neat"];
            // the new and old ISharedDirectory type isn't compatible currently, just cast to the new one
            const root = dataObject._root as ISharedDirectory;
            root.set(test[0], test[1]);
            assert.strictEqual(await root.wait(test[0]), test[1]);

<<<<<<< HEAD
            const containersP: Promise<IContainer | oldTypes.IContainer>[] = [
                oldApi.loadContainer( // new everything
                    false, /* oldLoader */
                    false, /* oldContainerRuntime */
                    false, /* oldDataStoreRuntime */
                    TestDataObject.type,
                    runtimeOptions,
                    args.deltaConnectionServer),
                oldApi.loadContainer( // old loader, new container/data store runtimes
                    true, /* oldLoader */
                    false, /* oldContainerRuntime */
                    false, /* oldDataStoreRuntime */
                    TestDataObject.type,
                    runtimeOptions,
                    args.deltaConnectionServer),
                oldApi.loadContainer( // old everything
                    true, /* oldLoader */
                    true, /* oldContainerRuntime */
                    true, /* oldDataStoreRuntime */
                    TestDataObject.type,
                    runtimeOptions,
                    args.deltaConnectionServer),
                oldApi.loadContainer( // new loader, old container/data store runtimes
                    false, /* oldLoader */
                    true, /* oldContainerRuntime */
                    true, /* oldDataStoreRuntime */
                    TestDataObject.type,
                    runtimeOptions,
                    args.deltaConnectionServer),
                oldApi.loadContainer( // new loader/container runtime, old data store runtime
                    false, /* oldLoader */
                    false, /* oldContainerRuntime */
                    true, /* oldDataStoreRuntime */
                    TestDataObject.type,
                    runtimeOptions,
                    args.deltaConnectionServer),
                oldApi.loadContainer( // old loader/container runtime, new data store runtime
                    true, /* oldLoader */
                    true, /* oldContainerRuntime */
                    false, /* oldDataStoreRuntime */
                    TestDataObject.type,
                    runtimeOptions,
=======
            const containersP: Promise<IContainer | old.IContainer>[] = [
                loadContainer( // new everything
                    {
                        fluidExport: createRuntimeFactory(
                            TestDataObject.type,
                            createPrimedDataStoreFactory(),
                            runtimeOptions),
                    },
                    args.deltaConnectionServer),
                loadContainerWithOldLoader( // old loader, new container/data store runtimes
                    {
                        fluidExport: createRuntimeFactory(
                            TestDataObject.type,
                            createPrimedDataStoreFactory(),
                            runtimeOptions),
                    },
                    args.deltaConnectionServer),
                loadContainerWithOldLoader( // old everything
                    {
                        fluidExport: createOldRuntimeFactory(
                            TestDataObject.type,
                            createOldPrimedDataStoreFactory(),
                            runtimeOptions),
                    },
                    args.deltaConnectionServer),
                loadContainer( // new loader, old container/data store runtimes
                    {
                        fluidExport: createOldRuntimeFactory(
                            TestDataObject.type,
                            createOldPrimedDataStoreFactory(),
                            runtimeOptions),
                    },
                    args.deltaConnectionServer),
                loadContainer( // new loader/container runtime, old data store runtime
                    {
                        fluidExport: createRuntimeFactory(
                            TestDataObject.type,
                            createOldPrimedDataStoreFactory(),
                            runtimeOptions),
                    },
                    args.deltaConnectionServer),
                loadContainerWithOldLoader( // old loader/container runtime, new data store runtime
                    {
                        fluidExport: createOldRuntimeFactory(
                            TestDataObject.type,
                            createPrimedDataStoreFactory(),
                            runtimeOptions),
                    },
>>>>>>> 5d019a26
                    args.deltaConnectionServer),
            ];

            const dataObjects = await Promise.all(containersP.map(async (containerP) => containerP.then(
                async (c) => requestFluidObject<TestDataObject | oldTypes.OldTestDataObject>(c as IFluidRouter, "default"))));

            // get initial test value from each data store
            dataObjects.map(async (c) => {
                // the new and old ISharedDirectory type isn't compatible currently, just cast to the new one
                const croot = c._root as ISharedDirectory;
                assert.strictEqual(await croot.wait(test[0]), test[1]);
            });

            // set a test value from every data store (besides initial)
            const test2 = [...Array(dataObjects.length).keys()].map((x) => x.toString());
            dataObjects.map(async (c, i) => {
                // the new and old ISharedDirectory type isn't compatible currently, just cast to the new one
                const croot = c._root as ISharedDirectory;
                croot.set(test2[i], test2[i]);
            });

            // get every test value from every data store (besides initial)
            dataObjects.map(async (c) => test2.map(
                async (testVal) => {
                    // the new and old ISharedDirectory type isn't compatible currently, just cast to the new one
                    const croot = c._root as ISharedDirectory;
                    assert.strictEqual(await croot.wait(testVal), testVal);
                }));

            // get every value from initial data store
            test2.map(async (testVal) => {
                assert.strictEqual(await root.wait(testVal), testVal);
            });
        });
    };

    generateLocalCompatTest(tests, {
        // remove after the old version supports summaryConfigOverrides (>0.32.0)
        // eslint-disable-next-line @typescript-eslint/consistent-type-assertions
        serviceConfiguration: { summary: { maxOps: 1 } as ISummaryConfiguration },
    });
});<|MERGE_RESOLUTION|>--- conflicted
+++ resolved
@@ -76,7 +76,6 @@
             root.set(test[0], test[1]);
             assert.strictEqual(await root.wait(test[0]), test[1]);
 
-<<<<<<< HEAD
             const containersP: Promise<IContainer | oldTypes.IContainer>[] = [
                 oldApi.loadContainer( // new everything
                     false, /* oldLoader */
@@ -119,56 +118,6 @@
                     false, /* oldDataStoreRuntime */
                     TestDataObject.type,
                     runtimeOptions,
-=======
-            const containersP: Promise<IContainer | old.IContainer>[] = [
-                loadContainer( // new everything
-                    {
-                        fluidExport: createRuntimeFactory(
-                            TestDataObject.type,
-                            createPrimedDataStoreFactory(),
-                            runtimeOptions),
-                    },
-                    args.deltaConnectionServer),
-                loadContainerWithOldLoader( // old loader, new container/data store runtimes
-                    {
-                        fluidExport: createRuntimeFactory(
-                            TestDataObject.type,
-                            createPrimedDataStoreFactory(),
-                            runtimeOptions),
-                    },
-                    args.deltaConnectionServer),
-                loadContainerWithOldLoader( // old everything
-                    {
-                        fluidExport: createOldRuntimeFactory(
-                            TestDataObject.type,
-                            createOldPrimedDataStoreFactory(),
-                            runtimeOptions),
-                    },
-                    args.deltaConnectionServer),
-                loadContainer( // new loader, old container/data store runtimes
-                    {
-                        fluidExport: createOldRuntimeFactory(
-                            TestDataObject.type,
-                            createOldPrimedDataStoreFactory(),
-                            runtimeOptions),
-                    },
-                    args.deltaConnectionServer),
-                loadContainer( // new loader/container runtime, old data store runtime
-                    {
-                        fluidExport: createRuntimeFactory(
-                            TestDataObject.type,
-                            createOldPrimedDataStoreFactory(),
-                            runtimeOptions),
-                    },
-                    args.deltaConnectionServer),
-                loadContainerWithOldLoader( // old loader/container runtime, new data store runtime
-                    {
-                        fluidExport: createOldRuntimeFactory(
-                            TestDataObject.type,
-                            createPrimedDataStoreFactory(),
-                            runtimeOptions),
-                    },
->>>>>>> 5d019a26
                     args.deltaConnectionServer),
             ];
 
