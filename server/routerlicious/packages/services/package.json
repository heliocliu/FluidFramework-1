--- conflicted
+++ resolved
@@ -24,19 +24,11 @@
   "dependencies": {
     "@azure/event-hubs": "^1.0.8",
     "@azure/event-processor-host": "^1.0.6",
-<<<<<<< HEAD
-    "@microsoft/fluid-core-utils": "^0.14.0",
-    "@microsoft/fluid-gitresources": "^0.1002.0",
-    "@microsoft/fluid-protocol-definitions": "^0.1002.0",
-    "@microsoft/fluid-server-services-client": "^0.1002.0",
-    "@microsoft/fluid-server-services-core": "^0.1002.0",
-=======
     "@microsoft/fluid-core-utils": "^0.13.0",
     "@microsoft/fluid-gitresources": "^0.1001.0",
     "@microsoft/fluid-protocol-definitions": "^0.1001.0",
     "@microsoft/fluid-server-services-client": "^0.1001.0",
     "@microsoft/fluid-server-services-core": "^0.1001.0",
->>>>>>> 82edc716
     "amqplib": "^0.5.5",
     "axios": "^0.18.0",
     "debug": "^4.1.1",
