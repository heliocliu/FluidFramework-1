--- conflicted
+++ resolved
@@ -1,10 +1,6 @@
 {
   "name": "@fluidframework/server-local-server",
-<<<<<<< HEAD
   "version": "0.1007.0",
-=======
-  "version": "0.1006.1",
->>>>>>> 04de2ac4
   "description": "Local server implementation",
   "repository": "microsoft/FluidFramework",
   "license": "MIT",
@@ -52,21 +48,12 @@
   },
   "dependencies": {
     "@fluidframework/common-utils": "^0.19.0",
-<<<<<<< HEAD
     "@fluidframework/protocol-definitions": "^0.1007.0",
     "@fluidframework/server-lambdas": "^0.1007.0",
     "@fluidframework/server-memory-orderer": "^0.1007.0",
     "@fluidframework/server-services-client": "^0.1007.0",
     "@fluidframework/server-services-core": "^0.1007.0",
     "@fluidframework/server-test-utils": "^0.1007.0"
-=======
-    "@fluidframework/protocol-definitions": "^0.1006.1",
-    "@fluidframework/server-lambdas": "^0.1006.1",
-    "@fluidframework/server-memory-orderer": "^0.1006.1",
-    "@fluidframework/server-services-client": "^0.1006.1",
-    "@fluidframework/server-services-core": "^0.1006.1",
-    "@fluidframework/server-test-utils": "^0.1006.1"
->>>>>>> 04de2ac4
   },
   "devDependencies": {
     "@fluidframework/build-common": "^0.16.0",
